--- conflicted
+++ resolved
@@ -82,8 +82,7 @@
 
 nc_file = nc.Dataset("bomex.nc", mode="w", datamodel="NETCDF4", clobber=False)
 nc_file.createDimension("z", kmax)
-<<<<<<< HEAD
-nc_z     = nc_file.createVariable("z"    , float_type, ("z"))
+nc_z = nc_file.createVariable("z", float_type, ("z"))
 
 nc_group_init = nc_file.createGroup("init");
 nc_thl   = nc_group_init.createVariable("thl"   , float_type, ("z"))
@@ -95,19 +94,6 @@
 nc_wls   = nc_group_init.createVariable("w_ls"  , float_type, ("z"))
 nc_thlls = nc_group_init.createVariable("thl_ls", float_type, ("z"))
 nc_qtls  = nc_group_init.createVariable("qt_ls" , float_type, ("z"))
-=======
-
-nc_z     = nc_file.createVariable("z"    , float_type, ("z"))
-nc_thl   = nc_file.createVariable("thl"  , float_type, ("z"))
-nc_qt    = nc_file.createVariable("qt"   , float_type, ("z"))
-nc_u     = nc_file.createVariable("u"    , float_type, ("z"))
-nc_ug    = nc_file.createVariable("ug"   , float_type, ("z"))
-nc_v     = nc_file.createVariable("v"    , float_type, ("z"))
-nc_vg    = nc_file.createVariable("vg"   , float_type, ("z"))
-nc_wls   = nc_file.createVariable("wls"  , float_type, ("z"))
-nc_thlls = nc_file.createVariable("thlls", float_type, ("z"))
-nc_qtls  = nc_file.createVariable("qtls" , float_type, ("z"))
->>>>>>> 3153260a
 
 nc_z    [:] = z    [:]
 nc_thl  [:] = thl  [:]
@@ -120,17 +106,4 @@
 nc_thlls[:] = thlls[:]
 nc_qtls [:] = qtls [:]
 
-<<<<<<< HEAD
-nc_file.close()
-=======
-nc_file.close()
-
-"""
-# write the data to a file
-proffile = open('bomex.prof','w')
-proffile.write('{0:^20s} {1:^20s} {2:^20s} {3:^20s} {4:^20s} {5:^20s} {6:^20s} {7:^20s}\n'.format('z','thl','qt','u','ug','wls','thlls','qtls'))
-for k in range(kmax):
-  proffile.write('{0:1.14E} {1:1.14E} {2:1.14E} {3:1.14E} {4:1.14E} {5:1.14E} {6:1.14E} {7:1.14E}\n'.format(z[k], thl[k], qt[k], u[k], ug[k], wls[k], thlls[k], qtls[k]))
-proffile.close()
-"""
->>>>>>> 3153260a
+nc_file.close()