--- conflicted
+++ resolved
@@ -609,8 +609,7 @@
 
     template<typename TF> __global__
     void calc_radiation_columns_g(
-            TF* const restrict T, TF* const restrict T_h,
-            TF* const restrict vmr_h2o, TF* const restrict rh,
+            TF* const restrict T, TF* const restrict T_h, TF* const restrict vmr_h2o,
             TF* const restrict clwp, TF* const restrict ciwp, TF* const restrict T_sfc,
             const TF* const restrict thl, const TF* const restrict qt, const TF* const restrict thl_bot,
             const TF* const restrict p, const TF* const restrict ph,
@@ -648,7 +647,6 @@
                 const TF qv = qt[ijk] - ssa.ql - ssa.qi;
                 vmr_h2o[ijk_out] = qv / (ep<TF> - ep<TF>*qv);
                 rh[ijk_out] = min(qt[ijk] / ssa.qs, TF(1.));
-
                 T[ijk_out] = ssa.t;
             }
 
@@ -1053,7 +1051,7 @@
     }
     else if (name == "ql_qi")
     {
-        calc_condensate_g<<<gridGPU2, blockGPU2>>>(
+        calc_condensate_g<TF><<<gridGPU2, blockGPU2>>>(
             fld.fld_g, fields.sp.at("thl")->fld_g, fields.sp.at("qt")->fld_g,
             bs.exnrefh_g, bs.prefh_g,
             gd.istart,  gd.jstart,  gd.kstart,
@@ -1295,7 +1293,7 @@
     dim3 gridGPU(gridi, gridj, gd.ktot+1);
     dim3 blockGPU(blocki, blockj, 1);
 
-    calc_radiation_fields_g<<<gridGPU, blockGPU>>>(
+    calc_radiation_fields_g<TF><<<gridGPU, blockGPU>>>(
             T.fld_g, T_h.fld_g, qv.fld_g, rh.fld_g,
             clwp.fld_g, ciwp.fld_g, T_h.fld_bot_g,
             fields.sp.at("thl")->fld_g, fields.sp.at("qt")->fld_g,
@@ -1340,13 +1338,8 @@
     dim3 gridGPU(gridi, gridj);
     dim3 blockGPU(blocki, blockj);
 
-<<<<<<< HEAD
     calc_radiation_columns_g<TF><<<gridGPU, blockGPU>>>(
-            t_lay_a, t_lev_a, h2o_a, clwp_a, ciwp_a, t_sfc_a,
-=======
-    calc_radiation_columns_g<<<gridGPU, blockGPU>>>(
             t_lay_a, t_lev_a, h2o_a, rh_a, clwp_a, ciwp_a, t_sfc_a,
->>>>>>> 51616104
             fields.sp.at("thl")->fld_g,
             fields.sp.at("qt")->fld_g,
             fields.sp.at("thl")->fld_bot_g,
