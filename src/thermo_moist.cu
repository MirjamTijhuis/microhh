/*
 * MicroHH
 * Copyright (c) 2011-2020 Chiel van Heerwaarden
 * Copyright (c) 2011-2020 Thijs Heus
 * Copyright (c) 2014-2020 Bart van Stratum
 *
 * This file is part of MicroHH
 *
 * MicroHH is free software: you can redistribute it and/or modify
 * it under the terms of the GNU General Public License as published by
 * the Free Software Foundation, either version 3 of the License, or
 * (at your option) any later version.

 * MicroHH is distributed in the hope that it will be useful,
 * but WITHOUT ANY WARRANTY; without even the implied warranty of
 * MERCHANTABILITY or FITNESS FOR A PARTICULAR PURPOSE.  See the
 * GNU General Public License for more details.

 * You should have received a copy of the GNU General Public License
 * along with MicroHH.  If not, see <http://www.gnu.org/licenses/>.
 */

#include <cstdio>
#include "grid.h"
#include "fields.h"
#include "thermo_moist.h"
#include "defines.h"
#include "constants.h"
#include "finite_difference.h"
#include "master.h"
#include "tools.h"
#include "column.h"
#include "stats.h"
#include "thermo_moist_functions.h"
#include <iostream>

namespace
{
    using namespace Constants;
    using namespace Finite_difference::O2;
    using namespace Thermo_moist_functions;

    template<typename TF>
    inline __device__ Struct_sat_adjust<TF> sat_adjust_g(
            const TF thl, const TF qt, const TF p, const TF exn)
    {
        using Fast_math::pow2;

        int niter = 0;
        const int nitermax = 10;

        TF tnr_old = TF(1.e9);

        const TF tl = thl * exn;
        TF qs = qsat_liq(p, tl);

        Struct_sat_adjust<TF> ans =
        {
            TF(0.), // ql
            TF(0.), // qi
            tl, // t
            qs, // qs
        };

        // Calculate if q-qs(Tl) <= 0. If so, return 0. Else continue with saturation adjustment.
        if (qt-ans.qs <= TF(0.))
            return ans;

        /* Saturation adjustment solver.
         * Root finding function is f(T) = T - tnr - Lv/cp*qt + alpha_w * Lv/cp*qs(T) + alpha_i*Ls/cp*qs(T)
         * dq_sat/dT derivatives can be rewritten using Claussius-Clapeyron (desat/dT = L{v,s}*esat / (Rv*T^2)).
         */

        TF tnr = tl;

        // Warm adjustment.
        if (tl >= T0<TF>)
        {
            while (fabs(tnr-tnr_old)/tnr_old > TF(1.e-5) && niter < nitermax)
            {
                tnr_old = tnr;
                qs = qsat_liq(p, tnr);
                const TF f =
                    tnr - tl - Lv<TF>/cp<TF>*(qt - qs);

                const TF f_prime = TF(1.) + Lv<TF>/cp<TF>*dqsatdT_liq(p, tnr);

                tnr -= f / f_prime;

                niter += 1;
            }

            qs = qsat_liq(p, tnr);
            ans.ql = fmax(TF(0.), qt - qs);
            ans.t  = tnr;
            ans.qs = qs;
        }
        // Cold adjustment.
        else
        {
            while (fabs(tnr-tnr_old)/tnr_old > TF(1.e-5) && niter < nitermax)
            {
                tnr_old = tnr;
                qs = qsat(p, tnr);
                const TF alpha_w = water_fraction(tnr);
                const TF alpha_i = TF(1.) - alpha_w;
                const TF dalphadT = (alpha_w > TF(0.) && alpha_w < TF(1.)) ? TF(0.025) : TF(0.);
                const TF dqsatdT_w = dqsatdT_liq(p, tnr);
                const TF dqsatdT_i = dqsatdT_ice(p, tnr);

                const TF f =
                    tnr - tl - alpha_w*Lv<TF>/cp<TF>*qt - alpha_i*Ls<TF>/cp<TF>*qt
                             + alpha_w*Lv<TF>/cp<TF>*qs + alpha_i*Ls<TF>/cp<TF>*qs;

                const TF f_prime = TF(1.)
                    - dalphadT*Lv<TF>/cp<TF>*qt + dalphadT*Ls<TF>/cp<TF>*qt
                    + dalphadT*Lv<TF>/cp<TF>*qs - dalphadT*Ls<TF>/cp<TF>*qs
                    + alpha_w*Lv<TF>/cp<TF>*dqsatdT_w
                    + alpha_i*Ls<TF>/cp<TF>*dqsatdT_i;

                tnr -= f / f_prime;

                niter += 1;
            }

            const TF alpha_w = water_fraction(tnr);
            const TF alpha_i = TF(1.) - alpha_w;

            qs = qsat(p, tnr);
            const TF ql_qi = fmax(TF(0.), qt - qs);

            ans.ql = alpha_w*ql_qi;
            ans.qi = alpha_i*ql_qi;
            ans.t  = tnr;
            ans.qs = qs;
        }

        // Raise exception if nitermax is reached.
        if (niter == nitermax)
        {
            printf("ERROR: saturation adjustment did not converge: thl=%f, qt=%f, p=%f\n", thl, qt, p);
            asm("trap;");
        }

        return ans;
    }

    template<typename TF> __global__
    void calc_buoyancy_tend_2nd_g(TF* __restrict__ wt, TF* __restrict__ th, TF* __restrict__ qt,
                                  TF* __restrict__ thvrefh, TF* __restrict__ exnh, TF* __restrict__ ph,
                                  int istart, int jstart, int kstart,
                                  int iend,   int jend,   int kend,
                                  int jj, int kk)
    {
        const int i = blockIdx.x*blockDim.x + threadIdx.x + istart;
        const int j = blockIdx.y*blockDim.y + threadIdx.y + jstart;
        const int k = blockIdx.z + kstart;

        if (i < iend && j < jend && k < kend)
        {
            const int ijk = i + j*jj + k*kk;

            // Half level temperature and moisture content
            const TF thh = static_cast<TF>(0.5) * (th[ijk-kk] + th[ijk]); // Half level liq. water pot. temp.
            const TF qth = static_cast<TF>(0.5) * (qt[ijk-kk] + qt[ijk]); // Half level specific hum.

            Struct_sat_adjust<TF> ssa = sat_adjust_g(thh, qth, ph[k], exnh[k]);

            // Calculate tendency.
            if (ssa.ql + ssa.qi > 0)
                wt[ijk] += buoyancy(exnh[k], thh, qth, ssa.ql, ssa.qi, thvrefh[k]);
            else
                wt[ijk] += buoyancy_no_ql(thh, qth, thvrefh[k]);
        }
    }

    template<typename TF> __global__
    void calc_buoyancy_g(TF* __restrict__ b,  TF* __restrict__ th,
                         TF* __restrict__ qt, TF* __restrict__ thvref,
                         TF* __restrict__ p,  TF* __restrict__ exn,
                         int istart, int jstart, int kstart,
                         int iend,   int jend,   int kcells,
                         int jj, int kk)
    {
        const int i = blockIdx.x*blockDim.x + threadIdx.x + istart;
        const int j = blockIdx.y*blockDim.y + threadIdx.y + jstart;
        const int k = blockIdx.z;

        if (i < iend && j < jend && k < kstart)
        {
            const int ijk   = i + j*jj + k*kk;
            b[ijk] = buoyancy_no_ql(th[ijk], qt[ijk], thvref[k]);
        }
        else if (i < iend && j < jend && k < kcells)
        {
            const int ijk = i + j*jj + k*kk;

            Struct_sat_adjust<TF> ssa = sat_adjust_g(th[ijk], qt[ijk], p[k], exn[k]);

            if (ssa.ql + ssa.qi > 0)
                b[ijk] = buoyancy(exn[k], th[ijk], qt[ijk], ssa.ql, ssa.qi, thvref[k]);
            else
                b[ijk] = buoyancy_no_ql(th[ijk], qt[ijk], thvref[k]);
        }
    }

    template<typename TF> __global__
    void calc_buoyancy_h_g(TF* __restrict__ bh,  TF* __restrict__ th,
                         TF* __restrict__ qt, TF* __restrict__ thvrefh,
                         TF* __restrict__ ph,  TF* __restrict__ exnh,
                         int istart, int jstart, int kstart,
                         int iend,   int jend,   int kend,
                         int jj, int kk)
    {
        const int i = blockIdx.x*blockDim.x + threadIdx.x + istart;
        const int j = blockIdx.y*blockDim.y + threadIdx.y + jstart;
        const int k = blockIdx.z + kstart;

        if (i < iend && j < jend && k < kend)
        {
            const int ijk = i + j*jj + k*kk;
            const int kk  = i + j*jj;

            // Half level temperature and moisture content
            const TF thh = static_cast<TF>(0.5) * (th[ijk-kk] + th[ijk]); // Half level liq. water pot. temp.
            const TF qth = static_cast<TF>(0.5) * (qt[ijk-kk] + qt[ijk]); // Half level specific hum.

            Struct_sat_adjust<TF> ssa = sat_adjust_g(thh, qth, ph[k], exnh[k]);

            // Calculate tendency
            if (ssa.ql + ssa.qi > 0)
                bh[ijk] += buoyancy(exnh[k], thh, qth, ssa.ql, ssa.qi, thvrefh[k]);
            else
                bh[ijk] += buoyancy_no_ql(thh, qth, thvrefh[k]);
        }
    }

    template<typename TF> __global__
    void calc_buoyancy_bot_g(TF* __restrict__ b,      TF* __restrict__ bbot,
                             TF* __restrict__ th,     TF* __restrict__ thbot,
                             TF* __restrict__ qt,     TF* __restrict__ qtbot,
                             TF* __restrict__ thvref, TF* __restrict__ thvrefh,
                             int kstart, int icells, int jcells,
                             int jj, int kk)
    {
        const int i = blockIdx.x*blockDim.x + threadIdx.x;
        const int j = blockIdx.y*blockDim.y + threadIdx.y;

        if (i < icells && j < jcells)
        {
            const int ij  = i + j*jj;
            const int ijk = i + j*jj + kstart*kk;

            bbot[ij ] = buoyancy_no_ql(thbot[ij], qtbot[ij], thvrefh[kstart]);
            b   [ijk] = buoyancy_no_ql(th[ijk],   qt[ijk],   thvref[kstart]);
        }
    }

    template<typename TF> __global__
    void calc_buoyancy_bot_g(TF* __restrict__ bbot,
                             TF* __restrict__ thbot,
                             TF* __restrict__ qtbot,
                             TF* __restrict__ thvrefh,
                             int icells, int jcells, int kstart)
    {
        const int i = blockIdx.x*blockDim.x + threadIdx.x;
        const int j = blockIdx.y*blockDim.y + threadIdx.y;

        if (i < icells && j < jcells)
        {
            const int ij  = i + j*icells;
            bbot[ij] = buoyancy_no_ql(thbot[ij], qtbot[ij], thvrefh[kstart]);
        }
    }

    template<typename TF> __global__
    void calc_buoyancy_flux_bot_g(TF* __restrict__ bfluxbot,
                                  TF* __restrict__ th, TF* __restrict__ thfluxbot,
                                  TF* __restrict__ qt, TF* __restrict__ qtfluxbot,
                                  TF* __restrict__ thvrefh,
                                  int kstart, int icells, int jcells,
                                  int jj, int kk)
    {
        const int i = blockIdx.x*blockDim.x + threadIdx.x;
        const int j = blockIdx.y*blockDim.y + threadIdx.y;

        // Calculate the surface buoyancy flux using the first model level temperature and humidity
        // to ensure bitwise identical restarts.
        if (i < icells && j < jcells)
        {
            const int ij  = i + j*jj;
            const int ijk = i + j*jj + kstart*kk;

            bfluxbot[ij] = buoyancy_flux_no_ql(th[ijk], thfluxbot[ij], qt[ijk], qtfluxbot[ij], thvrefh[kstart]);
        }
    }

    template<typename TF> __global__
    void calc_N2_g(TF* __restrict__ N2, TF* __restrict__ th,
                   TF* __restrict__ thvref, TF* __restrict__ dzi,
                   int istart, int jstart, int kstart,
                   int iend,   int jend,   int kend,
                   int jj, int kk)
    {
        const int i = blockIdx.x*blockDim.x + threadIdx.x + istart;
        const int j = blockIdx.y*blockDim.y + threadIdx.y + jstart;
        const int k = blockIdx.z + kstart;

        if (i < iend && j < jend && k < kend)
        {
            const int ijk = i + j*jj + k*kk;
            N2[ijk] = grav<TF>/thvref[k]*static_cast<TF>(0.5)*(th[ijk+kk] - th[ijk-kk])*dzi[k];
        }
    }

    template<typename TF> __global__
    void calc_liquid_water_g(TF* __restrict__ ql, TF* __restrict__ th, TF* __restrict__ qt,
                             TF* __restrict__ exn, TF* __restrict__ p,
                             int istart, int jstart, int kstart,
                             int iend,   int jend,   int kend,
                             int jj, int kk)
    {
        const int i = blockIdx.x*blockDim.x + threadIdx.x + istart;
        const int j = blockIdx.y*blockDim.y + threadIdx.y + jstart;
        const int k = blockIdx.z + kstart;

        if (i < iend && j < jend && k < kend)
        {
            const int ijk = i + j*jj + k*kk;
            ql[ijk] = sat_adjust_g(th[ijk], qt[ijk], p[k], exn[k]).ql;
        }
    }

    template<typename TF> __global__
    void calc_liquid_water_h_g(TF* __restrict__ qlh, TF* __restrict__ th, TF* __restrict__ qt,
                             TF* __restrict__ exnh, TF* __restrict__ ph,
                             int istart, int jstart, int kstart,
                             int iend,   int jend,   int kend,
                             int jj, int kk)
    {
        const int i = blockIdx.x*blockDim.x + threadIdx.x + istart;
        const int j = blockIdx.y*blockDim.y + threadIdx.y + jstart;
        const int k = blockIdx.z + kstart;

        if (i < iend && j < jend && k < kend)
        {
            const int ijk = i + j*jj + k*kk;
            const int kk  = i + j*jj;

            const TF thh = static_cast<TF>(0.5) * (th[ijk-kk] + th[ijk]); // Half level liq. water pot. temp.
            const TF qth = static_cast<TF>(0.5) * (qt[ijk-kk] + qt[ijk]); // Half level specific hum.

            qlh[ijk] = sat_adjust_g(thh, qth, ph[k], exnh[k]).ql; // Half level liquid water content
        }
    }

    template<typename TF> __global__
    void calc_ice_g(TF* __restrict__ qi, TF* __restrict__ th, TF* __restrict__ qt,
                             TF* __restrict__ exn, TF* __restrict__ p,
                             int istart, int jstart, int kstart,
                             int iend,   int jend,   int kend,
                             int jj, int kk)
    {
        const int i = blockIdx.x*blockDim.x + threadIdx.x + istart;
        const int j = blockIdx.y*blockDim.y + threadIdx.y + jstart;
        const int k = blockIdx.z + kstart;

        if (i < iend && j < jend && k < kend)
        {
            const int ijk = i + j*jj + k*kk;
            qi[ijk] = sat_adjust_g(th[ijk], qt[ijk], p[k], exn[k]).qi;
        }
    }

    template<typename TF> __global__
    void calc_condensate_g(TF* __restrict__ qc, TF* __restrict__ th, TF* __restrict__ qt,
                           TF* __restrict__ exn, TF* __restrict__ p,
                           int istart, int jstart, int kstart,
                           int iend,   int jend,   int kend,
                           int jj, int kk)
    {
        const int i = blockIdx.x*blockDim.x + threadIdx.x + istart;
        const int j = blockIdx.y*blockDim.y + threadIdx.y + jstart;
        const int k = blockIdx.z + kstart;

        if (i < iend && j < jend && k < kend)
        {
            const int ijk = i + j*jj + k*kk;
            qc[ijk] = fmax(qt[ijk] - sat_adjust_g(th[ijk], qt[ijk], p[k], exn[k]).qs, TF(0.));
        }
    }

    template<typename TF> __global__
    void calc_thv_g(
            TF* const __restrict__ thv,
            const TF* const __restrict__ thl,
            const TF* const __restrict__ qt,
            const TF* const __restrict__ p,
            const TF* const __restrict__ exn,
            int istart, int jstart, int kstart,
            int iend,   int jend,   int kend,
            int icells, int ijcells)
    {
        const int i = blockIdx.x*blockDim.x + threadIdx.x + istart;
        const int j = blockIdx.y*blockDim.y + threadIdx.y + jstart;
        const int k = blockIdx.z + kstart;

        if (i < iend && j < jend && k < kend)
        {
            const int ijk = i + j*icells + k*ijcells;

            Struct_sat_adjust<TF> ssa = sat_adjust_g(thl[ijk], qt[ijk], p[k], exn[k]);
            thv[ijk] = virtual_temperature(exn[k], thl[ijk], qt[ijk], ssa.ql, ssa.qi);
        }
    }


    template<typename TF> __global__
    void calc_land_surface_fields(
        TF* const __restrict__ T_bot,
        TF* const __restrict__ T_a,
        TF* const __restrict__ vpd,
        TF* const __restrict__ qsat_bot,
        TF* const __restrict__ dqsatdT_bot,
        const TF* const __restrict__ thl_bot,
        const TF* const __restrict__ thl,
        const TF* const __restrict__ qt,
        const TF* const __restrict__ exner,
        const TF* const __restrict__ exnerh,
        const TF* const __restrict__ p,
        const TF* const __restrict__ ph,
        const int istart, const int iend,
        const int jstart, const int jend,
        const int kstart,
        const int icells, const int ijcells)
    {
        const int i = blockIdx.x*blockDim.x + threadIdx.x + istart;
        const int j = blockIdx.y*blockDim.y + threadIdx.y + jstart;
        const int k = kstart;

        if (i < iend && j < jend)
        {
            const int ij = i + j*icells;
            const int ijk = ij + k*ijcells;

            // Saturation adjustment for first model level
            Struct_sat_adjust<TF> ssa = sat_adjust_g(thl[ijk], qt[ijk], p[k], exner[k]);
            T_bot[ij] = exnerh[k] * thl_bot[ij];
            T_a[ij] = ssa.t;

            // Vapor pressure deficit first model level
            const TF es = esat(ssa.t);
            const TF e = qt[ijk]/ssa.qs * es;
            vpd[ij] = es-e;

            // qsat(T_bot) + dqsatdT(T_bot)
            qsat_bot[ij] = qsat(ph[k], T_bot[ij]);
            dqsatdT_bot[ij] = dqsatdT(ph[k], T_bot[ij]);
        }
    }


    template<typename TF> __global__
    void calc_radiation_fields_g(
            TF* restrict T, TF* restrict T_h, TF* restrict vmr_h2o,
            TF* restrict clwp, TF* restrict ciwp, TF* restrict T_sfc,
            const TF* restrict thl, const TF* restrict qt, const TF* restrict thl_bot,
            const TF* restrict p, const TF* restrict ph,
            const int istart, const int iend,
            const int jstart, const int jend,
            const int kstart, const int kend,
            const int igc, const int jgc, const int kgc,
            const int jj, const int kk,
            const int jj_nogc, const int kk_nogc)
    {
        const int i = blockIdx.x*blockDim.x + threadIdx.x + istart;
        const int j = blockIdx.y*blockDim.y + threadIdx.y + jstart;
        const int k = blockIdx.z + kstart;

        // This routine strips off the ghost cells, because of the data handling in radiation.
        using Finite_difference::O2::interp2;

        if (i < iend && j < jend && k < kend)
        {
            const TF ex = exner(p[k]);
            const TF dpg = (ph[k] - ph[k+1]) / Constants::grav<TF>;

            const int ijk = i + j*jj + k*kk;
            const int ijk_nogc = (i-igc) + (j-jgc)*jj_nogc + (k-kgc)*kk_nogc;
            const Struct_sat_adjust<TF> ssa = sat_adjust_g(thl[ijk], qt[ijk], p[k], ex);

            clwp[ijk_nogc] = ssa.ql * dpg;
            ciwp[ijk_nogc] = ssa.qi * dpg;

            const TF qv = qt[ijk] - ssa.ql - ssa.qi;
            vmr_h2o[ijk_nogc] = qv / (ep<TF> - ep<TF>*qv);

            T[ijk_nogc] = ssa.t;
        }

        if (i < iend && j < jend && k < kend+1)
        {
            const TF exnh = exner(ph[k]);
            const int ijk = i + j*jj + k*kk;

            const TF thlh = interp2(thl[ijk-kk], thl[ijk]);
            const TF qth  = interp2(qt [ijk-kk], qt [ijk]);

            const int ijk_nogc = (i-igc) + (j-jgc)*jj_nogc + (k-kgc)*kk_nogc;
            T_h[ijk_nogc] = sat_adjust_g(thlh, qth, ph[k], exnh).t;
        }

        if (i < iend && j < jend && k == kstart)
        {
            // Calculate surface temperature (assuming no liquid water)
            const TF exn_bot = exner(ph[kstart]);
            const int ij = i + j*jj;
            const int ij_nogc = (i-igc) + (j-jgc)*jj_nogc;

            T_sfc[ij_nogc] = thl_bot[ij] * exn_bot;
        }
    }

    template<typename TF> __global__
    void calc_radiation_fields_g(
            TF* restrict T, TF* restrict T_h, TF* restrict vmr_h2o, TF* restrict rh,
            TF* restrict clwp, TF* restrict ciwp, TF* restrict T_sfc,
            const TF* restrict thl, const TF* restrict qt, const TF* restrict thl_bot,
            const TF* restrict p, const TF* restrict ph,
            const int istart, const int iend,
            const int jstart, const int jend,
            const int kstart, const int kend,
            const int igc, const int jgc, const int kgc,
            const int jj, const int kk,
            const int jj_nogc, const int kk_nogc)
    {
        const int i = blockIdx.x*blockDim.x + threadIdx.x + istart;
        const int j = blockIdx.y*blockDim.y + threadIdx.y + jstart;
        const int k = blockIdx.z + kstart;

        // This routine strips off the ghost cells, because of the data handling in radiation.
        using Finite_difference::O2::interp2;

        if (i < iend && j < jend && k < kend)
        {
            const TF ex = exner(p[k]);
            const TF dpg = (ph[k] - ph[k+1]) / Constants::grav<TF>;

            const int ijk = i + j*jj + k*kk;
            const int ijk_nogc = (i-igc) + (j-jgc)*jj_nogc + (k-kgc)*kk_nogc;
            const Struct_sat_adjust<TF> ssa = sat_adjust_g(thl[ijk], qt[ijk], p[k], ex);

            clwp[ijk_nogc] = ssa.ql * dpg;
            ciwp[ijk_nogc] = ssa.qi * dpg;

            const TF qv = qt[ijk] - ssa.ql - ssa.qi;
            vmr_h2o[ijk_nogc] = qv / (ep<TF> - ep<TF>*qv);
            rh[ijk_nogc] = min(qt[ijk] / ssa.qs, TF(1.));

            T[ijk_nogc] = ssa.t;
        }

        if (i < iend && j < jend && k < kend+1)
        {
            const TF exnh = exner(ph[k]);
            const int ijk = i + j*jj + k*kk;

            const TF thlh = interp2(thl[ijk-kk], thl[ijk]);
            const TF qth  = interp2(qt [ijk-kk], qt [ijk]);

            const int ijk_nogc = (i-igc) + (j-jgc)*jj_nogc + (k-kgc)*kk_nogc;
            T_h[ijk_nogc] = sat_adjust_g(thlh, qth, ph[k], exnh).t;
        }

        if (i < iend && j < jend && k == kstart)
        {
            // Calculate surface temperature (assuming no liquid water)
            const TF exn_bot = exner(ph[kstart]);
            const int ij = i + j*jj;
            const int ij_nogc = (i-igc) + (j-jgc)*jj_nogc;

            T_sfc[ij_nogc] = thl_bot[ij] * exn_bot;
        }
    }
<<<<<<< HEAD
=======

>>>>>>> 8e71469e

    template<typename TF> __global__
    void calc_radiation_columns_g(
            TF* const restrict T, TF* const restrict T_h,
            TF* const restrict vmr_h2o, TF* const restrict rh,
            TF* const restrict clwp, TF* const restrict ciwp, TF* const restrict T_sfc,
            const TF* const restrict thl, const TF* const restrict qt, const TF* const restrict thl_bot,
            const TF* const restrict p, const TF* const restrict ph,
            const int* const col_i, const int* const col_j,
            const int n_cols,
            const int kgc, const int kstart, const int kend,
            const int icells, const int ijcells)
    {
        // This routine strips off the ghost cells, because of the data handling in radiation.
        using Finite_difference::O2::interp2;

        const int n = blockIdx.x*blockDim.x + threadIdx.x;
        const int k = blockIdx.y*blockDim.y + threadIdx.y + kstart;

        if (n < n_cols)
        {
            const int i = col_i[n];
            const int j = col_j[n];


            const int ij = i + j*icells;
            const int ijk = i + j*icells + k*ijcells;

            const int ij_out = n;
            const int ijk_out = n + (k-kgc) * n_cols;

            if (k < kend)
            {
                const Struct_sat_adjust<TF> ssa = sat_adjust_g(thl[ijk], qt[ijk], p[k], exner(p[k]));

                const TF dpg = (ph[k] - ph[k+1]) / Constants::grav<TF>;
                clwp[ijk_out] = ssa.ql * dpg;
                ciwp[ijk_out] = ssa.qi * dpg;

                const TF qv = qt[ijk] - ssa.ql - ssa.qi;
                vmr_h2o[ijk_out] = qv / (ep<TF> - ep<TF>*qv);
                rh[ijk_out] = min(qt[ijk] / ssa.qs, TF(1.));

                T[ijk_out] = ssa.t;
            }

            if (k < kend+1)
            {
                const TF thlh = interp2(thl[ijk-ijcells], thl[ijk]);
                const TF qth  = interp2(qt [ijk-ijcells], qt [ijk]);

                T_h[ijk_out] = sat_adjust_g(thlh, qth, ph[k], exner(ph[k])).t;
            }

            if (k == kstart)
                T_sfc[ij_out] = thl_bot[ij] * exner(ph[kstart]);
        }
    }


    template<typename TF> __global__
    void calc_path_g(
        TF* const restrict path,
        const TF* const restrict fld,
        const TF* const restrict rhoref,
        const TF* const restrict dz,
        const int istart, const int iend,
        const int jstart, const int jend,
        const int kstart, const int kend,
        const int icells, const int ijcells)
    {
        const int i = blockIdx.x*blockDim.x + threadIdx.x + istart;
        const int j = blockIdx.y*blockDim.y + threadIdx.y + jstart;

        if (i < iend && j < jend)
        {
            const int ij = i + j*icells;
            path[ij] = TF(0);

            // Bit of a cheap solution, but this function is only called for statistics..
            for (int k=kstart; k<kend; ++k)
            {
                const int ijk = ij + k*ijcells;
                path[ij] += rhoref[k] * fld[ijk] * dz[k];
            }
        }
    }

    /*
    // BvS: no longer used, base state is calculated at the host
    // CvH: This unused code does not take into account ice
    template <typename TF> __global__
    void calc_base_state_g(TF* __restrict__ pref,     TF* __restrict__ prefh,
                           TF* __restrict__ rho,      TF* __restrict__ rhoh,
                           TF* __restrict__ thv,      TF* __restrict__ thvh,
                           TF* __restrict__ ex,       TF* __restrict__ exh,
                           TF* __restrict__ thlmean,  TF* __restrict__ qtmean,
                           TF* __restrict__ z,        TF* __restrict__ dz,
                           TF* __restrict__ dzh,
                           TF pbot, int kstart, int kend)
    {
        TF ql, si, qti, qli;
        TF rdcp = Rd<TF>/cp<TF>;

        const TF ssurf  = interp2(thlmean[kstart-1], thlmean[kstart]);
        const TF qtsurf = interp2(qtmean[kstart-1],  qtmean[kstart]);

        // Calculate surface (half=kstart) values
        exh[kstart]   = exner(pbot);
        ql            = sat_adjust_g(ssurf,qtsurf,pbot,exh[kstart]).ql;
        thvh[kstart]  = (ssurf + Lv<TF>*ql/(cp<TF>*exh[kstart])) * (1. - (1. - Rv<TF>/Rd<TF>)*qtsurf - Rv<TF>/Rd<TF>*ql);
        prefh[kstart] = pbot;
        rhoh[kstart]  = pbot / (Rd<TF> * exh[kstart] * thvh[kstart]);

        // First full grid level pressure
        pref[kstart] = pow((pow(pbot,rdcp) - grav<TF> * pow(p0<TF>,rdcp) * z[kstart] / (cp<TF> * thvh[kstart])),(1./rdcp));

        for (int k=kstart+1; k<kend+1; k++)
        {
            // 1. Calculate values at full level below zh[k]
            ex[k-1]  = exner(pref[k-1]);
            ql       = sat_adjust_g(thlmean[k-1],qtmean[k-1],pref[k-1],ex[k-1]).ql;
            thv[k-1] = (thlmean[k-1] + Lv<TF>*ql/(cp<TF>*ex[k-1])) * (1. - (1. - Rv<TF>/Rd<TF>)*qtmean[k-1] - Rv<TF>/Rd<TF>*ql);
            rho[k-1] = pref[k-1] / (Rd<TF> * ex[k-1] * thv[k-1]);

            // 2. Calculate half level pressure at zh[k] using values at z[k-1]
            prefh[k] = pow((pow(prefh[k-1],rdcp) - grav<TF> * pow(p0<TF>,rdcp) * dz[k-1] / (cp<TF> * thv[k-1])),(1./rdcp));

            // 3. Interpolate conserved variables to zh[k] and calculate virtual temp and ql
            si     = interp2(thlmean[k-1],thlmean[k]);
            qti    = interp2(qtmean[k-1],qtmean[k]);

            exh[k]   = exner(prefh[k]);
            qli      = sat_adjust_g(si,qti,prefh[k],exh[k]).ql;
            thvh[k]  = (si + Lv<TF>*qli/(cp<TF>*exh[k])) * (1. - (1. - Rv<TF>/Rd<TF>)*qti - Rv<TF>/Rd<TF>*qli);
            rhoh[k]  = prefh[k] / (Rd<TF> * exh[k] * thvh[k]);

            // 4. Calculate full level pressure at z[k]
            pref[k]  = pow((pow(pref[k-1],rdcp) - grav<TF> * pow(p0<TF>,rdcp) * dzh[k] / (cp<TF> * thvh[k])),(1./rdcp));
        }

        // Fill bottom and top full level ghost cells
        pref[kstart-1] = static_cast<TF>(2.)*prefh[kstart] - pref[kstart];
        pref[kend]     = static_cast<TF>(2.)*prefh[kend]   - pref[kend-1];
    }


    // BvS: no longer used, base state is calculated at the host
    template <typename TF> __global__
    void calc_hydrostatic_pressure_g(TF* __restrict__ pref,     TF* __restrict__ prefh,
                                     TF* __restrict__ ex,       TF* __restrict__ exh,
                                     TF* __restrict__ thlmean,  TF* __restrict__ qtmean,
                                     const TF* const __restrict__ z,        const TF* const __restrict__ dz,
                                     const TF* const __restrict__ dzh,
                                     const TF pbot, int kstart, int kend)
    {
        TF ql, si, qti, qli, thvh, thv;
        TF rdcp = Rd<TF>/cp<TF>;

        const TF ssurf  = interp2(thlmean[kstart-1], thlmean[kstart]);
        const TF qtsurf = interp2(qtmean[kstart-1],  qtmean[kstart]);

        // Calculate surface (half=kstart) values
        ql            = sat_adjust_g(ssurf,qtsurf,pbot,exh[kstart]).ql;
        thvh          = (ssurf + Lv<TF>*ql/(cp<TF>*exh[kstart])) * (1. - (1. - Rv<TF>/Rd<TF>)*qtsurf - Rv<TF>/Rd<TF>*ql);
        prefh[kstart] = pbot;

        // First full grid level pressure
        pref[kstart] = pow((pow(pbot,rdcp) - grav<TF> * pow(p0<TF>,rdcp) * z[kstart] / (cp<TF> * thvh)),(1./rdcp));

        for (int k=kstart+1; k<kend+1; k++)
        {
            // 1. Calculate values at full level below zh[k]
            ex[k-1]  = exner(pref[k-1]);
            ql       = sat_adjust_g(thlmean[k-1],qtmean[k-1],pref[k-1],ex[k-1]).ql;
            thv      = (thlmean[k-1] + Lv<TF>*ql/(cp<TF>*ex[k-1])) * (1. - (1. - Rv<TF>/Rd<TF>)*qtmean[k-1] - Rv<TF>/Rd<TF>*ql);

            // 2. Calculate half level pressure at zh[k] using values at z[k-1]
            prefh[k] = pow((pow(prefh[k-1],rdcp) - grav<TF> * pow(p0<TF>,rdcp) * dz[k-1] / (cp<TF> * thv)),(1./rdcp));

            // 3. Interpolate conserved variables to zh[k] and calculate virtual temp and ql
            si     = interp2(thlmean[k-1],thlmean[k]);
            qti    = interp2(qtmean[k-1],qtmean[k]);

            exh[k]   = exner(prefh[k]);
            qli      = sat_adjust_g(si,qti,prefh[k],exh[k]).ql;
            thvh     = (si + Lv<TF>*qli/(cp<TF>*exh[k])) * (1. - (1. - Rv<TF>/Rd<TF>)*qti - Rv<TF>/Rd<TF>*qli);

            // 4. Calculate full level pressure at z[k]
            pref[k]  = pow((pow(pref[k-1],rdcp) - grav<TF> * pow(p0<TF>,rdcp) * dzh[k] / (cp<TF> * thvh)),(1./rdcp));
        }

        // Fill bottom and top full level ghost cells
        pref[kstart-1] = static_cast<TF>(2.)*prefh[kstart] - pref[kstart];
        pref[kend]     = static_cast<TF>(2.)*prefh[kend]   - pref[kend-1];
    }
    */
} // end name    space

template<typename TF>
void Thermo_moist<TF>::prepare_device()
{
    auto& gd = grid.get_grid_data();
    const int nmemsize = gd.kcells*sizeof(TF);

    // Allocate fields for Boussinesq and anelastic solver
    cuda_safe_call(cudaMalloc(&bs.thvref_g,  nmemsize));
    cuda_safe_call(cudaMalloc(&bs.thvrefh_g, nmemsize));
    cuda_safe_call(cudaMalloc(&bs.pref_g,    nmemsize));
    cuda_safe_call(cudaMalloc(&bs.prefh_g,   nmemsize));
    cuda_safe_call(cudaMalloc(&bs.exnref_g,  nmemsize));
    cuda_safe_call(cudaMalloc(&bs.exnrefh_g, nmemsize));
    cuda_safe_call(cudaMalloc(&bs.rhoref_g,  nmemsize));
    cuda_safe_call(cudaMalloc(&bs.rhorefh_g, nmemsize));

    // Copy fields to device
    cuda_safe_call(cudaMemcpy(bs.thvref_g,  bs.thvref.data(),  nmemsize, cudaMemcpyHostToDevice));
    cuda_safe_call(cudaMemcpy(bs.thvrefh_g, bs.thvrefh.data(), nmemsize, cudaMemcpyHostToDevice));
    cuda_safe_call(cudaMemcpy(bs.pref_g,    bs.pref.data(),    nmemsize, cudaMemcpyHostToDevice));
    cuda_safe_call(cudaMemcpy(bs.prefh_g,   bs.prefh.data(),   nmemsize, cudaMemcpyHostToDevice));
    cuda_safe_call(cudaMemcpy(bs.exnref_g,  bs.exnref.data(),  nmemsize, cudaMemcpyHostToDevice));
    cuda_safe_call(cudaMemcpy(bs.exnrefh_g, bs.exnrefh.data(), nmemsize, cudaMemcpyHostToDevice));
    cuda_safe_call(cudaMemcpy(bs.rhoref_g,  bs.rhoref.data(),  nmemsize, cudaMemcpyHostToDevice));
    cuda_safe_call(cudaMemcpy(bs.rhorefh_g, bs.rhorefh.data(), nmemsize, cudaMemcpyHostToDevice));
}

template<typename TF>
void Thermo_moist<TF>::clear_device()
{
    cuda_safe_call(cudaFree(bs.thvref_g ));
    cuda_safe_call(cudaFree(bs.thvrefh_g));
    cuda_safe_call(cudaFree(bs.pref_g   ));
    cuda_safe_call(cudaFree(bs.prefh_g  ));
    cuda_safe_call(cudaFree(bs.exnref_g ));
    cuda_safe_call(cudaFree(bs.exnrefh_g));
    tdep_pbot->clear_device();
}

template<typename TF>
void Thermo_moist<TF>::forward_device()
{
    // Copy fields to device
    auto& gd = grid.get_grid_data();
    const int nmemsize = gd.kcells*sizeof(TF);
    cuda_safe_call(cudaMemcpy(bs.pref_g,    bs.pref.data(),    nmemsize, cudaMemcpyHostToDevice));
    cuda_safe_call(cudaMemcpy(bs.prefh_g,   bs.prefh.data(),   nmemsize, cudaMemcpyHostToDevice));
    cuda_safe_call(cudaMemcpy(bs.exnref_g,  bs.exnref.data(),  nmemsize, cudaMemcpyHostToDevice));
    cuda_safe_call(cudaMemcpy(bs.exnrefh_g, bs.exnrefh.data(), nmemsize, cudaMemcpyHostToDevice));
}

template<typename TF>
void Thermo_moist<TF>::backward_device()
{
    auto& gd = grid.get_grid_data();
    const int nmemsize = gd.kcells*sizeof(TF);
    cudaMemcpy(bs.pref_g,    bs.pref.data(),    nmemsize, cudaMemcpyHostToDevice);
    cudaMemcpy(bs.prefh_g,   bs.prefh.data(),   nmemsize, cudaMemcpyHostToDevice);
    cudaMemcpy(bs.exnref_g,  bs.exnref.data(),  nmemsize, cudaMemcpyHostToDevice);
    cudaMemcpy(bs.exnrefh_g, bs.exnrefh.data(), nmemsize, cudaMemcpyHostToDevice);

    bs_stats = bs;
}

#ifdef USECUDA
template<typename TF>
void Thermo_moist<TF>::exec(const double dt, Stats<TF>& stats)
{
    auto& gd = grid.get_grid_data();

    const int blocki = gd.ithread_block;
    const int blockj = gd.jthread_block;
    const int gridi  = gd.imax/blocki + (gd.imax%blocki > 0);
    const int gridj  = gd.jmax/blockj + (gd.jmax%blockj > 0);

    dim3 gridGPU (gridi, gridj, gd.kmax);
    dim3 blockGPU(blocki, blockj, 1);

    // Re-calculate hydrostatic pressure and exner
    if (bs.swupdatebasestate)
    {
        //calc_hydrostatic_pressure<TF><<<1, 1>>>(bs.pref_g, bs.prefh_g, bs.exnref_g, bs.exnrefh_g,
        //                                        fields.sp.at("thl")->fld_mean_g, fields.sp.at("qt")->fld_mean_g,
        //                                        gd.z_g, gd.dz_g, gd.dzh_g, bs.pbot, gd.kstart, gd.kend);
        //cuda_check_error();

        // BvS: Calculating hydrostatic pressure on GPU is extremely slow. As temporary solution, copy back mean profiles to host,
        //      calculate pressure there and copy back the required profiles.
        cudaMemcpy(fields.sp.at("thl")->fld_mean.data(), fields.sp.at("thl")->fld_mean_g, gd.kcells*sizeof(TF), cudaMemcpyDeviceToHost);
        cudaMemcpy(fields.sp.at("qt")->fld_mean.data(),  fields.sp.at("qt")->fld_mean_g,  gd.kcells*sizeof(TF), cudaMemcpyDeviceToHost);

        auto tmp = fields.get_tmp();

        calc_base_state(
                bs.pref.data(), bs.prefh.data(),
                bs.rhoref.data(), bs.rhorefh.data(),
                bs.thvref.data(), bs.thvrefh.data(),
                bs.exnref.data(), bs.exnrefh.data(),
                fields.sp.at("thl")->fld_mean.data(),
                fields.sp.at("qt")->fld_mean.data(),
                bs.pbot, gd.kstart, gd.kend,
                gd.z.data(), gd.dz.data(), gd.dzh.data());

        fields.release_tmp(tmp);

        cudaMemcpy(bs.pref_g,    bs.pref.data(),    gd.kcells*sizeof(TF), cudaMemcpyHostToDevice);
        cudaMemcpy(bs.prefh_g,   bs.prefh.data(),   gd.kcells*sizeof(TF), cudaMemcpyHostToDevice);

        cudaMemcpy(bs.exnref_g,  bs.exnref.data(),  gd.kcells*sizeof(TF), cudaMemcpyHostToDevice);
        cudaMemcpy(bs.exnrefh_g, bs.exnrefh.data(), gd.kcells*sizeof(TF), cudaMemcpyHostToDevice);

        cudaMemcpy(bs.thvref_g,  bs.thvref.data(),  gd.kcells*sizeof(TF), cudaMemcpyHostToDevice);
        cudaMemcpy(bs.thvrefh_g, bs.thvrefh.data(), gd.kcells*sizeof(TF), cudaMemcpyHostToDevice);

        cudaMemcpy(bs.rhoref_g,  bs.rhoref.data(),  gd.kcells*sizeof(TF), cudaMemcpyHostToDevice);
        cudaMemcpy(bs.rhorefh_g, bs.rhorefh.data(), gd.kcells*sizeof(TF), cudaMemcpyHostToDevice);
    }

    calc_buoyancy_tend_2nd_g<<<gridGPU, blockGPU>>>(
            fields.mt.at("w")->fld_g, fields.sp.at("thl")->fld_g,
            fields.sp.at("qt")->fld_g, bs.thvrefh_g, bs.exnrefh_g, bs.prefh_g,
            gd.istart, gd.jstart, gd.kstart+1,
            gd.iend,   gd.jend,   gd.kend,
            gd.icells, gd.ijcells);
    cuda_check_error();

    cudaDeviceSynchronize();
    stats.calc_tend(*fields.mt.at("w"), tend_name);

}

template<typename TF>
void Thermo_moist<TF>::get_thermo_field_g(
        Field3d<TF>& fld, const std::string& name, const bool cyclic )
{
    auto& gd = grid.get_grid_data();

    const int blocki = gd.ithread_block;
    const int blockj = gd.jthread_block;
    const int gridi  = gd.imax/blocki + (gd.imax%blocki > 0);
    const int gridj  = gd.jmax/blockj + (gd.jmax%blockj > 0);

    dim3 gridGPU (gridi, gridj, gd.kcells);
    dim3 blockGPU(blocki, blockj, 1);

    dim3 gridGPU2 (gridi, gridj, gd.kmax);
    dim3 blockGPU2(blocki, blockj, 1);

    // BvS: getthermofield() is called from subgrid-model, before thermo(), so re-calculate the hydrostatic pressure
    if (bs.swupdatebasestate && (name != "N2"))
    {
        //calc_hydrostatic_pressure_g<TF><<<1, 1>>>(bs.pref_g, bs.prefh_g, bs.exnref_g, bs.exnrefh_g,
        //                                          fields.sp.at("thl")->fld_mean_g, fields.sp.at("qt")->fld_mean_g,
        //                                          gd.z_g, gd.dz_g, gd.dzh_g, bs.pbot, gd.kstart, gd.kend);
        //cuda_check_error();

        // BvS: Calculating hydrostatic pressure on GPU is extremely slow. As temporary solution, copy back mean profiles to host,
        //      calculate pressure there and copy back the required profiles.
        cudaMemcpy(fields.sp.at("thl")->fld_mean.data(), fields.sp.at("thl")->fld_mean_g, gd.kcells*sizeof(TF), cudaMemcpyDeviceToHost);
        cudaMemcpy(fields.sp.at("qt")->fld_mean.data(),  fields.sp.at("qt")->fld_mean_g,  gd.kcells*sizeof(TF), cudaMemcpyDeviceToHost);

        auto tmp = fields.get_tmp();

        calc_base_state(
                bs.pref.data(), bs.prefh.data(),
                &tmp->fld[0*gd.kcells], &tmp->fld[1*gd.kcells],
                &tmp->fld[2*gd.kcells], &tmp->fld[3*gd.kcells],
                bs.exnref.data(), bs.exnrefh.data(),
                fields.sp.at("thl")->fld_mean.data(),
                fields.sp.at("qt")->fld_mean.data(),
                bs.pbot, gd.kstart, gd.kend,
                gd.z.data(), gd.dz.data(), gd.dzh.data());

        fields.release_tmp(tmp);

        // Only full level pressure and bs.exner needed for calculating buoyancy of ql
        cudaMemcpy(bs.pref_g,   bs.pref.data(),     gd.kcells*sizeof(TF), cudaMemcpyHostToDevice);
        cudaMemcpy(bs.prefh_g,  bs.prefh.data(),    gd.kcells*sizeof(TF), cudaMemcpyHostToDevice);
        cudaMemcpy(bs.exnref_g, bs.exnref.data(),   gd.kcells*sizeof(TF), cudaMemcpyHostToDevice);
        cudaMemcpy(bs.exnrefh_g, bs.exnrefh.data(), gd.kcells*sizeof(TF), cudaMemcpyHostToDevice);
    }

    if (name == "b")
    {
        calc_buoyancy_g<<<gridGPU, blockGPU>>>(
            fld.fld_g, fields.sp.at("thl")->fld_g, fields.sp.at("qt")->fld_g,
            bs.thvref_g, bs.pref_g, bs.exnref_g,
            gd.istart,  gd.jstart, gd.kstart,
            gd.iend, gd.jend, gd.kcells,
            gd.icells, gd.ijcells);
        cuda_check_error();
    }
    else if (name == "b_h")
    {
        calc_buoyancy_g<<<gridGPU, blockGPU>>>(
            fld.fld_g, fields.sp.at("thl")->fld_g, fields.sp.at("qt")->fld_g,
            bs.thvrefh_g, bs.prefh_g, bs.exnrefh_g,
            gd.istart,  gd.jstart, gd.kstart,
            gd.iend, gd.jend, gd.kcells,
            gd.icells, gd.ijcells);
        cuda_check_error();
    }
    else if (name == "ql")
    {
        calc_liquid_water_g<<<gridGPU2, blockGPU2>>>(
            fld.fld_g, fields.sp.at("thl")->fld_g, fields.sp.at("qt")->fld_g,
            bs.exnref_g, bs.pref_g,
            gd.istart,  gd.jstart,  gd.kstart,
            gd.iend,    gd.jend,    gd.kend,
            gd.icells, gd.ijcells);
        cuda_check_error();
    }
    else if (name == "ql_h")
    {
        calc_liquid_water_h_g<<<gridGPU2, blockGPU2>>>(
            fld.fld_g, fields.sp.at("thl")->fld_g, fields.sp.at("qt")->fld_g,
            bs.exnrefh_g, bs.prefh_g,
            gd.istart,  gd.jstart,  gd.kstart,
            gd.iend,    gd.jend,    gd.kend,
            gd.icells, gd.ijcells);
        cuda_check_error();
    }
    else if (name == "qi")
    {
        calc_ice_g<<<gridGPU2, blockGPU2>>>(
            fld.fld_g, fields.sp.at("thl")->fld_g, fields.sp.at("qt")->fld_g,
            bs.exnrefh_g, bs.prefh_g,
            gd.istart,  gd.jstart,  gd.kstart,
            gd.iend,    gd.jend,    gd.kend,
            gd.icells, gd.ijcells);
        cuda_check_error();
    }
    else if (name == "ql_qi")
    {
        calc_condensate_g<<<gridGPU2, blockGPU2>>>(
            fld.fld_g, fields.sp.at("thl")->fld_g, fields.sp.at("qt")->fld_g,
            bs.exnrefh_g, bs.prefh_g,
            gd.istart,  gd.jstart,  gd.kstart,
            gd.iend,    gd.jend,    gd.kend,
            gd.icells, gd.ijcells);
        cuda_check_error();
    }
    else if (name == "N2")
    {
        calc_N2_g<<<gridGPU2, blockGPU2>>>(
            fld.fld_g, fields.sp.at("thl")->fld_g, bs.thvref_g, gd.dzi_g,
            gd.istart,  gd.jstart, gd.kstart,
            gd.iend,    gd.jend,   gd.kend,
            gd.icells, gd.ijcells);
        cuda_check_error();
    }
    else if (name == "thv")
    {
        calc_thv_g<<<gridGPU2, blockGPU2>>>(
            fld.fld_g,
            fields.sp.at("thl")->fld_g,
            fields.sp.at("qt")->fld_g,
            bs.pref_g,
            bs.exnref_g,
            gd.istart, gd.jstart, gd.kstart,
            gd.iend,   gd.jend,   gd.kend,
            gd.icells, gd.ijcells);
        cuda_check_error();
    }
    else
    {
        std::string msg = "get_thermo_field_g \"" + name + "\" not supported";
        throw std::runtime_error(msg);
    }

    if (cyclic)
        boundary_cyclic.exec_g(fld.fld_g);
}

template<typename TF>
TF* Thermo_moist<TF>::get_basestate_fld_g(std::string name)
{
    // BvS TO-DO: change std::string to enum
    if (name == "pref")
        return bs.pref_g;
    else if (name == "prefh")
        return bs.prefh_g;
    else if (name == "exner")
        return bs.exnref_g;
    else if (name == "exnerh")
        return bs.exnrefh_g;
    else if (name == "rhoh")
        return bs.rhorefh_g;
    else if (name == "thvh")
        return bs.thvrefh_g;
    else
    {
        std::string error_message = "Can not get basestate field \"" + name + "\" from thermo_moist";
        throw std::runtime_error(error_message);
    }
}

template<typename TF>
void Thermo_moist<TF>::get_buoyancy_fluxbot_g(Field3d<TF>& bfield)
{
    auto& gd = grid.get_grid_data();

    const int blocki = gd.ithread_block;
    const int blockj = gd.jthread_block;
    const int gridi  = gd.icells/blocki + (gd.icells%blocki > 0);
    const int gridj  = gd.jcells/blockj + (gd.jcells%blockj > 0);

    dim3 gridGPU (gridi, gridj, 1);
    dim3 blockGPU(blocki, blockj, 1);

    calc_buoyancy_flux_bot_g<<<gridGPU, blockGPU>>>(
        bfield.flux_bot_g,
        fields.sp.at("thl")->fld_g, fields.sp.at("thl")->flux_bot_g,
        fields.sp.at("qt")->fld_g, fields.sp.at("qt")->flux_bot_g,
        bs.thvrefh_g, gd.kstart, gd.icells, gd.jcells,
        gd.icells, gd.ijcells);
    cuda_check_error();
}

template<typename TF>
void Thermo_moist<TF>::get_buoyancy_surf_g(Field3d<TF>& bfield)
{
    auto& gd = grid.get_grid_data();

    const int blocki = gd.ithread_block;
    const int blockj = gd.jthread_block;
    const int gridi  = gd.icells/blocki + (gd.icells%blocki > 0);
    const int gridj  = gd.jcells/blockj + (gd.jcells%blockj > 0);

    dim3 gridGPU (gridi, gridj, 1);
    dim3 blockGPU(blocki, blockj, 1);

    calc_buoyancy_bot_g<<<gridGPU, blockGPU>>>(
        bfield.fld_g, bfield.fld_bot_g,
        fields.sp.at("thl")->fld_g, fields.sp.at("thl")->fld_bot_g,
        fields.sp.at("qt")->fld_g, fields.sp.at("qt")->fld_bot_g,
        bs.thvref_g, bs.thvrefh_g, gd.kstart, gd.icells, gd.jcells,
        gd.icells, gd.ijcells);
    cuda_check_error();

    calc_buoyancy_flux_bot_g<<<gridGPU, blockGPU>>>(
        bfield.flux_bot_g,
        fields.sp.at("thl")->fld_g, fields.sp.at("thl")->flux_bot_g,
        fields.sp.at("qt")->fld_g, fields.sp.at("qt")->flux_bot_g,
        bs.thvrefh_g, gd.kstart, gd.icells, gd.jcells,
        gd.icells, gd.ijcells);
    cuda_check_error();
}

template<typename TF>
void Thermo_moist<TF>::get_buoyancy_surf_g(
    TF* const restrict b_bot,
    TF* const restrict thl_bot,
    TF* const restrict qt_bot)
{
    auto& gd = grid.get_grid_data();

    const int blocki = gd.ithread_block;
    const int blockj = gd.jthread_block;
    const int gridi  = gd.icells/blocki + (gd.icells%blocki > 0);
    const int gridj  = gd.jcells/blockj + (gd.jcells%blockj > 0);

    dim3 gridGPU (gridi, gridj);
    dim3 blockGPU(blocki, blockj);

    calc_buoyancy_bot_g<<<gridGPU, blockGPU>>>(
        b_bot, thl_bot, qt_bot,
        bs.thvrefh_g,
        gd.icells, gd.jcells, gd.kstart);
    cuda_check_error();
}

template<typename TF>
void Thermo_moist<TF>::exec_column(Column<TF>& column)
{
    auto& gd = grid.get_grid_data();
    auto output = fields.get_tmp_g();
    const TF no_offset = 0.;

    const int blocki = gd.ithread_block;
    const int blockj = gd.jthread_block;
    const int gridi  = gd.imax/blocki + (gd.imax%blocki > 0);
    const int gridj  = gd.jmax/blockj + (gd.jmax%blockj > 0);
    dim3 gridGPU (gridi, gridj);
    dim3 blockGPU(blocki, blockj);

    get_thermo_field_g(*output, "thv", false);
    column.calc_column("thv", output->fld_g, no_offset);

    // Liquid water
    get_thermo_field_g(*output, "ql", false);

    calc_path_g<<<gridGPU, blockGPU>>>(
        output->fld_bot_g,
        output->fld_g,
        bs.rhoref_g,
        gd.dz_g,
        gd.istart, gd.iend,
        gd.jstart, gd.jend,
        gd.kstart, gd.kend,
        gd.icells, gd.ijcells);

    column.calc_column("ql", output->fld_g, no_offset);
    column.calc_time_series("ql_path", output->fld_bot_g, no_offset);

    // Ice ice baby
    get_thermo_field_g(*output, "qi", false);

    calc_path_g<<<gridGPU, blockGPU>>>(
        output->fld_bot_g,
        output->fld_g,
        bs.rhoref_g,
        gd.dz_g,
        gd.istart, gd.iend,
        gd.jstart, gd.jend,
        gd.kstart, gd.kend,
        gd.icells, gd.ijcells);

    column.calc_column("qi", output->fld_g, no_offset);
    column.calc_time_series("qi_path", output->fld_bot_g, no_offset);

    // Time series
    column.calc_time_series("thl_bot", fields.ap.at("thl")->fld_bot_g, no_offset);
    column.calc_time_series("qt_bot",  fields.ap.at("qt")->fld_bot_g,  no_offset);

    fields.release_tmp_g(output);
}
#endif

#ifdef USECUDA
template<typename TF>
void Thermo_moist<TF>::get_radiation_fields_g(
        Field3d<TF>& T, Field3d<TF>& T_h, Field3d<TF>& qv, Field3d<TF>& clwp, Field3d<TF>& ciwp) const
{
    auto& gd = grid.get_grid_data();

    const int blocki = gd.ithread_block;
    const int blockj = gd.jthread_block;
    const int gridi = gd.imax/blocki + (gd.imax%blocki > 0);
    const int gridj = gd.jmax/blockj + (gd.jmax%blockj > 0);

    dim3 gridGPU(gridi, gridj, gd.ktot+1);
    dim3 blockGPU(blocki, blockj, 1);

    calc_radiation_fields_g<<<gridGPU, blockGPU>>>(
            T.fld_g, T_h.fld_g, qv.fld_g,
            clwp.fld_g, ciwp.fld_g, T_h.fld_bot_g,
            fields.sp.at("thl")->fld_g, fields.sp.at("qt")->fld_g,
            fields.sp.at("thl")->fld_bot_g,
            bs.pref_g, bs.prefh_g,
            gd.istart, gd.iend,
            gd.jstart, gd.jend,
            gd.kstart, gd.kend,
            gd.igc, gd.jgc, gd.kgc,
            gd.icells, gd.ijcells,
            gd.imax, gd.imax*gd.jmax);
    cuda_check_error();
}
#endif

#ifdef USECUDA
template<typename TF>
void Thermo_moist<TF>::get_radiation_fields_g(
        Field3d<TF>& T, Field3d<TF>& T_h, Field3d<TF>& qv, Field3d<TF>& rh, Field3d<TF>& clwp, Field3d<TF>& ciwp) const
{
    auto& gd = grid.get_grid_data();

    const int blocki = gd.ithread_block;
    const int blockj = gd.jthread_block;
    const int gridi = gd.imax/blocki + (gd.imax%blocki > 0);
    const int gridj = gd.jmax/blockj + (gd.jmax%blockj > 0);

    dim3 gridGPU(gridi, gridj, gd.ktot+1);
    dim3 blockGPU(blocki, blockj, 1);

    calc_radiation_fields_g<<<gridGPU, blockGPU>>>(
            T.fld_g, T_h.fld_g, qv.fld_g, rh.fld_g,
            clwp.fld_g, ciwp.fld_g, T_h.fld_bot_g,
            fields.sp.at("thl")->fld_g, fields.sp.at("qt")->fld_g,
            fields.sp.at("thl")->fld_bot_g,
            bs.pref_g, bs.prefh_g,
            gd.istart, gd.iend,
            gd.jstart, gd.jend,
            gd.kstart, gd.kend,
            gd.igc, gd.jgc, gd.kgc,
            gd.icells, gd.ijcells,
            gd.imax, gd.imax*gd.jmax);
    cuda_check_error();
}

template<typename TF>
void Thermo_moist<TF>::get_radiation_columns_g(
    Field3d<TF>& tmp,
    const int* const __restrict__ col_i_g,
    const int* const __restrict__ col_j_g,
    const int n_cols) const
{
    auto& gd = grid.get_grid_data();

    // Get slices from tmp field.
    const int n_full = gd.ktot;
    const int n_half = gd.ktot+1;

    int offset = 0;
    TF* t_lay_a = &tmp.fld_g[offset]; offset += n_cols * n_full;
    TF* t_lev_a = &tmp.fld_g[offset]; offset += n_cols * n_half;
    TF* t_sfc_a = &tmp.fld_g[offset]; offset += n_cols;
    TF* h2o_a   = &tmp.fld_g[offset]; offset += n_cols * n_full;
    TF* rh_a    = &tmp.fld_g[offset]; offset += n_cols * n_full;
    TF* clwp_a  = &tmp.fld_g[offset]; offset += n_cols * n_full;
    TF* ciwp_a  = &tmp.fld_g[offset];

    const int blocki = 4;
    const int blockj = 32;
    const int gridi = n_cols/blocki + (n_cols%blocki > 0);
    const int gridj = n_half/blockj + (n_half%blockj > 0);

    dim3 gridGPU(gridi, gridj);
    dim3 blockGPU(blocki, blockj);

    calc_radiation_columns_g<<<gridGPU, blockGPU>>>(
            t_lay_a, t_lev_a, h2o_a, rh_a, clwp_a, ciwp_a, t_sfc_a,
            fields.sp.at("thl")->fld_g,
            fields.sp.at("qt")->fld_g,
            fields.sp.at("thl")->fld_bot_g,
            bs.pref_g,
            bs.prefh_g,
            col_i_g,
            col_j_g,
            n_cols,
            gd.kgc, gd.kstart, gd.kend,
            gd.icells, gd.ijcells);
    cuda_check_error();
}

template<typename TF>
void Thermo_moist<TF>::get_land_surface_fields_g(
    TF* const __restrict__ T_bot,
    TF* const __restrict__ T_a,
    TF* const __restrict__ vpd,
    TF* const __restrict__ qsat_bot,
    TF* const __restrict__ dqsatdT_bot)
{
    auto& gd = grid.get_grid_data();

    const int blocki = gd.ithread_block;
    const int blockj = gd.jthread_block;
    const int gridi  = gd.imax/blocki + (gd.imax%blocki > 0);
    const int gridj  = gd.jmax/blockj + (gd.jmax%blockj > 0);

    dim3 gridGPU (gridi, gridj, 1);
    dim3 blockGPU(blocki, blockj, 1);

    calc_land_surface_fields<<<gridGPU, blockGPU>>>(
        T_bot, T_a, vpd, qsat_bot, dqsatdT_bot,
        fields.sp.at("thl")->fld_bot_g,
        fields.sp.at("thl")->fld_g,
        fields.sp.at("qt")->fld_g,
        bs.exnref_g, bs.exnrefh_g,
        bs.pref_g, bs.prefh_g,
        gd.istart, gd.iend,
        gd.jstart, gd.jend,
        gd.kstart,
        gd.icells, gd.ijcells);
    cuda_check_error();
}
#endif

template class Thermo_moist<double>;
template class Thermo_moist<float>;<|MERGE_RESOLUTION|>--- conflicted
+++ resolved
@@ -582,10 +582,6 @@
             T_sfc[ij_nogc] = thl_bot[ij] * exn_bot;
         }
     }
-<<<<<<< HEAD
-=======
-
->>>>>>> 8e71469e
 
     template<typename TF> __global__
     void calc_radiation_columns_g(
