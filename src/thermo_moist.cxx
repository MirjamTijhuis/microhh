--- conflicted
+++ resolved
@@ -84,22 +84,118 @@
             const int kstart, const int kend,
             const int jj, const int kk)
     {
-#pragma omp parallel for
+        #pragma omp parallel for
         for (int k=kstart+1; k<kend; k++)
         {
             const TF exnh = exner(ph[k]);
             for (int j=jstart; j<jend; j++)
-#pragma ivdep
+                #pragma ivdep
+                for (int i=istart; i<iend; i++)
+                {
+                    const int ijk = i + j*jj + k*kk;
+                    const int ij  = i + j*jj;
+                    thlh[ij] = interp2(thl[ijk-kk], thl[ijk]);
+                    qth[ij]  = interp2(qt[ijk-kk], qt[ijk]);
+                }
+
+            for (int j=jstart; j<jend; j++)
+                #pragma ivdep
+                for (int i=istart; i<iend; i++)
+                {
+                    const int ij  = i + j*jj;
+                    Struct_sat_adjust<TF> ssa = sat_adjust(thlh[ij], qth[ij], ph[k], exnh);
+                    ql[ij] = ssa.ql;
+                    qi[ij] = ssa.qi;
+                }
+
+            for (int j=jstart; j<jend; j++)
+                #pragma ivdep
+                for (int i=istart; i<iend; i++)
+                {
+                    const int ijk = i + j*jj + k*kk;
+                    const int ij  = i + j*jj;
+                    wt[ijk] += buoyancy(exnh, thlh[ij], qth[ij], ql[ij], qi[ij], thvrefh[k]);
+                }
+        }
+    }
+
+    template<typename TF>
+    void calc_buoyancy(
+            TF* restrict b, TF* restrict thl, TF* restrict qt,
+            TF* restrict p, TF* restrict ql, TF* restrict qi, TF* restrict thvref,
+            const int istart, const int iend,
+            const int jstart, const int jend,
+            const int kstart, const int kend,
+            const int kcells, const int jj, const int kk)
+    {
+        #pragma omp parallel for
+        for (int k=0; k<kcells; k++)
+        {
+            const TF ex = exner(p[k]);
+            if (k >= kstart && k < kend)
+            {
+                for (int j=jstart; j<jend; j++)
+                    #pragma ivdep
+                    for (int i=istart; i<iend; i++)
+                    {
+                        const int ijk = i + j*jj + k*kk;
+                        Struct_sat_adjust<TF> ssa = sat_adjust(thl[ijk], qt[ijk], p[k], ex);
+                        ql[ijk] = ssa.ql;
+                        qi[ijk] = ssa.qi;
+                    }
+            }
+            else
+            {
+                for (int j=jstart; j<jend; j++)
+                    #pragma ivdep
+                    for (int i=istart; i<iend; i++)
+                    {
+                        const int ijk  = i + j*jj+k*kk;
+                        ql[ijk] = 0.;
+                        qi[ijk] = 0.;
+                    }
+
+            }
+            for (int j=jstart; j<jend; j++)
+                #pragma ivdep
+                for (int i=istart; i<iend; i++)
+                {
+                    const int ijk = i + j*jj + k*kk;
+                    b[ijk] = buoyancy(ex, thl[ijk], qt[ijk], ql[ijk], qi[ijk], thvref[k]);
+                }
+        }
+    }
+
+    template<typename TF>
+    void calc_buoyancy_h(TF* restrict bh, TF* restrict thl, TF* restrict qt,
+                         TF* restrict ph, TF* restrict thvrefh, TF* restrict thlh, TF* restrict qth,
+                         TF* restrict ql, TF* restrict qi,
+                         const int istart, const int iend,
+                         const int jstart, const int jend,
+                         const int kstart, const int kend,
+                         const int jj, const int kk)
+    {
+        using Finite_difference::O2::interp2;
+
+        for (int k=kstart; k<kend+1; k++)
+        {
+            const TF exnh = exner(ph[k]);
+
+            if (k>=kstart)
+            {
+                for (int j=jstart; j<jend; j++)
+                    #pragma ivdep
                     for (int i=istart; i<iend; i++)
                     {
                         const int ijk = i + j*jj + k*kk;
                         const int ij  = i + j*jj;
+
                         thlh[ij] = interp2(thl[ijk-kk], thl[ijk]);
                         qth[ij]  = interp2(qt[ijk-kk], qt[ijk]);
                     }
 
-            for (int j=jstart; j<jend; j++)
-#pragma ivdep
+                for (int j=jstart; j<jend; j++)
+                    #pragma ivdep
                     for (int i=istart; i<iend; i++)
                     {
                         const int ij  = i + j*jj;
@@ -107,123 +203,27 @@
                         ql[ij] = ssa.ql;
                         qi[ij] = ssa.qi;
                     }
-
-            for (int j=jstart; j<jend; j++)
-#pragma ivdep
-                    for (int i=istart; i<iend; i++)
-                    {
-                        const int ijk = i + j*jj + k*kk;
-                        const int ij  = i + j*jj;
-                        wt[ijk] += buoyancy(exnh, thlh[ij], qth[ij], ql[ij], qi[ij], thvrefh[k]);
-                    }
-        }
-    }
-
-    template<typename TF>
-    void calc_buoyancy(
-            TF* restrict b, TF* restrict thl, TF* restrict qt,
-            TF* restrict p, TF* restrict ql, TF* restrict qi, TF* restrict thvref,
-            const int istart, const int iend,
-            const int jstart, const int jend,
-            const int kstart, const int kend,
-            const int kcells, const int jj, const int kk)
-    {
-#pragma omp parallel for
-        for (int k=0; k<kcells; k++)
-        {
-            const TF ex = exner(p[k]);
-            if (k >= kstart && k < kend)
-            {
-                for (int j=jstart; j<jend; j++)
-#pragma ivdep
-                        for (int i=istart; i<iend; i++)
-                        {
-                            const int ijk = i + j*jj + k*kk;
-                            Struct_sat_adjust<TF> ssa = sat_adjust(thl[ijk], qt[ijk], p[k], ex);
-                            ql[ijk] = ssa.ql;
-                            qi[ijk] = ssa.qi;
-                        }
             }
             else
             {
                 for (int j=jstart; j<jend; j++)
-#pragma ivdep
-                        for (int i=istart; i<iend; i++)
-                        {
-                            const int ijk  = i + j*jj+k*kk;
-                            ql[ijk] = 0.;
-                            qi[ijk] = 0.;
-                        }
-
+                    #pragma ivdep
+                    for (int i=istart; i<iend; i++)
+                    {
+                        const int ij  = i + j*jj;
+                        ql[ij] = 0.;
+                        qi[ij] = 0.;
+                    }
             }
             for (int j=jstart; j<jend; j++)
-#pragma ivdep
-                    for (int i=istart; i<iend; i++)
-                    {
-                        const int ijk = i + j*jj + k*kk;
-                        b[ijk] = buoyancy(ex, thl[ijk], qt[ijk], ql[ijk], qi[ijk], thvref[k]);
-                    }
-        }
-    }
-
-    template<typename TF>
-    void calc_buoyancy_h(TF* restrict bh, TF* restrict thl, TF* restrict qt,
-                         TF* restrict ph, TF* restrict thvrefh, TF* restrict thlh, TF* restrict qth,
-                         TF* restrict ql, TF* restrict qi,
-                         const int istart, const int iend,
-                         const int jstart, const int jend,
-                         const int kstart, const int kend,
-                         const int jj, const int kk)
-    {
-        using Finite_difference::O2::interp2;
-
-        for (int k=kstart; k<kend+1; k++)
-        {
-            const TF exnh = exner(ph[k]);
-
-            if (k>=kstart)
-            {
-                for (int j=jstart; j<jend; j++)
-#pragma ivdep
-                        for (int i=istart; i<iend; i++)
-                        {
-                            const int ijk = i + j*jj + k*kk;
-                            const int ij  = i + j*jj;
-
-                            thlh[ij] = interp2(thl[ijk-kk], thl[ijk]);
-                            qth[ij]  = interp2(qt[ijk-kk], qt[ijk]);
-                        }
-
-                for (int j=jstart; j<jend; j++)
-#pragma ivdep
-                        for (int i=istart; i<iend; i++)
-                        {
-                            const int ij  = i + j*jj;
-                            Struct_sat_adjust<TF> ssa = sat_adjust(thlh[ij], qth[ij], ph[k], exnh);
-                            ql[ij] = ssa.ql;
-                            qi[ij] = ssa.qi;
-                        }
-            }
-            else
-            {
-                for (int j=jstart; j<jend; j++)
-#pragma ivdep
-                        for (int i=istart; i<iend; i++)
-                        {
-                            const int ij  = i + j*jj;
-                            ql[ij] = 0.;
-                            qi[ij] = 0.;
-                        }
-            }
-            for (int j=jstart; j<jend; j++)
-#pragma ivdep
-                    for (int i=istart; i<iend; i++)
-                    {
-                        const int ijk = i + j*jj + k*kk;
-                        const int ij  = i + j*jj;
-
-                        bh[ijk] = buoyancy(exnh, thlh[ij], qth[ij], ql[ij], qi[ij], thvrefh[k]);
-                    }
+                #pragma ivdep
+                for (int i=istart; i<iend; i++)
+                {
+                    const int ijk = i + j*jj + k*kk;
+                    const int ij  = i + j*jj;
+
+                    bh[ijk] = buoyancy(exnh, thlh[ij], qth[ij], ql[ij], qi[ij], thvrefh[k]);
+                }
         }
     }
 
@@ -235,17 +235,17 @@
                            const int jj, const int kk)
     {
         // Calculate the ql field
-#pragma omp parallel for
+        #pragma omp parallel for
         for (int k=kstart; k<kend; k++)
         {
             const TF ex = exner(p[k]);
             for (int j=jstart; j<jend; j++)
-#pragma ivdep
-                    for (int i=istart; i<iend; i++)
-                    {
-                        const int ijk = i + j*jj + k*kk;
-                        ql[ijk] = sat_adjust(thl[ijk], qt[ijk], p[k], ex).ql;
-                    }
+                #pragma ivdep
+                for (int i=istart; i<iend; i++)
+                {
+                    const int ijk = i + j*jj + k*kk;
+                    ql[ijk] = sat_adjust(thl[ijk], qt[ijk], p[k], ex).ql;
+                }
         }
     }
 
@@ -258,17 +258,17 @@
             const int jj, const int kk)
     {
         // Calculate the ql field
-#pragma omp parallel for
+        #pragma omp parallel for
         for (int k=kstart; k<kend; k++)
         {
             const TF ex = exner(p[k]);
             for (int j=jstart; j<jend; j++)
-#pragma ivdep
-                    for (int i=istart; i<iend; i++)
-                    {
-                        const int ijk = i + j*jj + k*kk;
-                        qsat[ijk] = sat_adjust(thl[ijk], qt[ijk], p[k], ex).qs;
-                    }
+                #pragma ivdep
+                for (int i=istart; i<iend; i++)
+                {
+                    const int ijk = i + j*jj + k*kk;
+                    qsat[ijk] = sat_adjust(thl[ijk], qt[ijk], p[k], ex).qs;
+                }
         }
     }
 
@@ -281,17 +281,17 @@
             const int jj, const int kk)
     {
         // Calculate the ql field
-#pragma omp parallel for
+        #pragma omp parallel for
         for (int k=kstart; k<kend; k++)
         {
             const TF ex = exner(p[k]);
             for (int j=jstart; j<jend; j++)
-#pragma ivdep
-                    for (int i=istart; i<iend; i++)
-                    {
-                        const int ijk = i + j*jj + k*kk;
-                        rh[ijk] = std::min( qt[ijk] / sat_adjust(thl[ijk], qt[ijk], p[k], ex).qs, TF(1.));
-                    }
+                #pragma ivdep
+                for (int i=istart; i<iend; i++)
+                {
+                    const int ijk = i + j*jj + k*kk;
+                    rh[ijk] = std::min( qt[ijk] / sat_adjust(thl[ijk], qt[ijk], p[k], ex).qs, TF(1.));
+                }
         }
     }
 
@@ -316,15 +316,15 @@
         if (index500 == 0 || index500 == kend)
             throw std::runtime_error("calc_w500hPa cannot find pressure level inside of domain");
 
-#pragma omp parallel for
+        #pragma omp parallel for
         for (int j=jstart; j<jend; ++j)
-#pragma ivdep
-                for (int i=istart; i<iend; ++i)
-                {
-                    const int ij  = i + j*jj;
-                    const int ijk = i + j*jj + index500*kk;
-                    w500[ij] = w[ijk];
-                }
+            #pragma ivdep
+            for (int i=istart; i<iend; ++i)
+            {
+                const int ij  = i + j*jj;
+                const int ijk = i + j*jj + index500*kk;
+                w500[ij] = w[ijk];
+            }
     }
 
     template<typename TF>
@@ -338,31 +338,31 @@
             const int kstart, const int kend,
             const int icells, const int ijcells)
     {
-#pragma omp parallel for
+        #pragma omp parallel for
         for (int j=jstart; j<jend; j++)
-#pragma ivdep
-                for (int i=istart; i<iend; i++)
-                {
-                    const int ij = i + j*icells;
-                    thv_prime[ij] = -Constants::dbig;
-
-                    bool has_cloud = false;
-                    for (int k=kstart; k<kend; k++)
+            #pragma ivdep
+            for (int i=istart; i<iend; i++)
+            {
+                const int ij = i + j*icells;
+                thv_prime[ij] = -Constants::dbig;
+
+                bool has_cloud = false;
+                for (int k=kstart; k<kend; k++)
+                {
+                    const int ijk = ij + k*ijcells;
+
+                    if (qlqi[ijk] > 0)
                     {
-                        const int ijk = ij + k*ijcells;
-
-                        if (qlqi[ijk] > 0)
-                        {
-                            has_cloud = true;
-
-                            if (thv[ijk]-thv_mean[k] > thv_prime[ij])
-                                thv_prime[ij] = thv[ijk]-thv_mean[k];
-                        }
+                        has_cloud = true;
+
+                        if (thv[ijk]-thv_mean[k] > thv_prime[ij])
+                            thv_prime[ij] = thv[ijk]-thv_mean[k];
                     }
-
-                    if (!has_cloud)
-                        thv_prime[ij] = netcdf_fp_fillvalue<TF>();
-                }
+                }
+
+                if (!has_cloud)
+                    thv_prime[ij] = netcdf_fp_fillvalue<TF>();
+            }
     }
 
     template<typename TF>
@@ -380,34 +380,34 @@
             const TF exnh = exner(ph[k]);
 
             for (int j=jstart; j<jend; j++)
-#pragma ivdep
-                    for (int i=istart; i<iend; i++)
-                    {
-                        const int ijk = i + j*jj + k*kk;
-                        const int ij  = i + j*jj;
-
-                        thlh[ij] = interp2(thl[ijk-kk], thl[ijk]);
-                        qth[ij]  = interp2(qt[ijk-kk], qt[ijk]);
-                    }
+                #pragma ivdep
+                for (int i=istart; i<iend; i++)
+                {
+                    const int ijk = i + j*jj + k*kk;
+                    const int ij  = i + j*jj;
+
+                    thlh[ij] = interp2(thl[ijk-kk], thl[ijk]);
+                    qth[ij]  = interp2(qt[ijk-kk], qt[ijk]);
+                }
 
             for (int j=jstart; j<jend; j++)
-#pragma ivdep
-                    for (int i=istart; i<iend; i++)
-                    {
-                        const int ij  = i + j*jj;
-                        const int ijk  = i + j*jj+k*kk;
-
-                        qlh[ijk] = sat_adjust(thlh[ij], qth[ij], ph[k], exnh).ql;
-                    }
+                #pragma ivdep
+                for (int i=istart; i<iend; i++)
+                {
+                    const int ij  = i + j*jj;
+                    const int ijk  = i + j*jj+k*kk;
+
+                    qlh[ijk] = sat_adjust(thlh[ij], qth[ij], ph[k], exnh).ql;
+                }
         }
 
         for (int j=jstart; j<jend; j++)
-#pragma ivdep
-                for (int i=istart; i<iend; i++)
-                {
-                    const int ijk  = i + j*jj+kstart*kk;
-                    qlh[ijk] = 0.;
-                }
+            #pragma ivdep
+            for (int i=istart; i<iend; i++)
+            {
+                const int ijk  = i + j*jj+kstart*kk;
+                qlh[ijk] = 0.;
+            }
     }
 
     template<typename TF>
@@ -419,17 +419,17 @@
             const int jj, const int kk)
     {
         // Calculate the ql field
-#pragma omp parallel for
+        #pragma omp parallel for
         for (int k=kstart; k<kend; k++)
         {
             const TF ex = exner(p[k]);
             for (int j=jstart; j<jend; j++)
-#pragma ivdep
-                    for (int i=istart; i<iend; i++)
-                    {
-                        const int ijk = i + j*jj + k*kk;
-                        qi[ijk] = sat_adjust(thl[ijk], qt[ijk], p[k], ex).qi;
-                    }
+                #pragma ivdep
+                for (int i=istart; i<iend; i++)
+                {
+                    const int ijk = i + j*jj + k*kk;
+                    qi[ijk] = sat_adjust(thl[ijk], qt[ijk], p[k], ex).qi;
+                }
         }
     }
 
@@ -442,17 +442,17 @@
             const int jj, const int kk)
     {
         // Calculate the ql field
-#pragma omp parallel for
+        #pragma omp parallel for
         for (int k=kstart; k<kend; k++)
         {
             const TF ex = exner(p[k]);
             for (int j=jstart; j<jend; j++)
-#pragma ivdep
-                    for (int i=istart; i<iend; i++)
-                    {
-                        const int ijk = i + j*jj + k*kk;
-                        qc[ijk] = std::max(qt[ijk] - sat_adjust(thl[ijk], qt[ijk], p[k], ex).qs, TF(0.));
-                    }
+                #pragma ivdep
+                for (int i=istart; i<iend; i++)
+                {
+                    const int ijk = i + j*jj + k*kk;
+                    qc[ijk] = std::max(qt[ijk] - sat_adjust(thl[ijk], qt[ijk], p[k], ex).qs, TF(0.));
+                }
         }
     }
 
@@ -463,15 +463,15 @@
                  const int kstart, const int kend,
                  const int jj, const int kk)
     {
-#pragma omp parallel for
+        #pragma omp parallel for
         for (int k=kstart; k<kend; ++k)
             for (int j=jstart; j<jend; ++j)
-#pragma ivdep
-                    for (int i=istart; i<iend; ++i)
-                    {
-                        const int ijk = i + j*jj + k*kk;
-                        N2[ijk] = grav<TF>/thvref[k]*TF(0.5)*(thl[ijk+kk] - thl[ijk-kk])*dzi[k];
-                    }
+                #pragma ivdep
+                for (int i=istart; i<iend; ++i)
+                {
+                    const int ijk = i + j*jj + k*kk;
+                    N2[ijk] = grav<TF>/thvref[k]*TF(0.5)*(thl[ijk+kk] - thl[ijk-kk])*dzi[k];
+                }
     }
 
     template<typename TF>
@@ -482,51 +482,51 @@
                 const int kstart, const int kend,
                 const int jj, const int kk)
     {
-#pragma omp parallel for
+        #pragma omp parallel for
         for (int k=kstart; k<kend; ++k)
         {
             for (int j=jstart; j<jend; ++j)
-#pragma ivdep
-                    for (int i=istart; i<iend; ++i)
-                    {
-                        const int ijk = i + j*jj+ k*kk;
-                        T[ijk] = sat_adjust(thl[ijk], qt[ijk], pref[k], exnref[k]).t;
-                    }
+                #pragma ivdep
+                for (int i=istart; i<iend; ++i)
+                {
+                    const int ijk = i + j*jj+ k*kk;
+                    T[ijk] = sat_adjust(thl[ijk], qt[ijk], pref[k], exnref[k]).t;
+                }
         }
     }
 
     template<typename TF>
     void calc_path(
-            TF* const restrict path,
-            const TF* const restrict fld,
-            const TF* const restrict rhoref,
-            const TF* const restrict dz,
-            const int istart, const int iend,
-            const int jstart, const int jend,
-            const int kstart, const int kend,
-            const int icells, const int ijcells)
-    {
-#pragma omp parallel for
+        TF* const restrict path,
+        const TF* const restrict fld,
+        const TF* const restrict rhoref,
+        const TF* const restrict dz,
+        const int istart, const int iend,
+        const int jstart, const int jend,
+        const int kstart, const int kend,
+        const int icells, const int ijcells)
+    {
+        #pragma omp parallel for
         for (int j=jstart; j<jend; ++j)
-#pragma ivdep
+            #pragma ivdep
+            for (int i=istart; i<iend; ++i)
+            {
+                const int ij = i + j*icells;
+                path[ij] = TF(0);
+            }
+
+        #pragma omp parallel for
+        for (int k=kstart; k<kend; ++k)
+        {
+            for (int j=jstart; j<jend; ++j)
+                #pragma ivdep
                 for (int i=istart; i<iend; ++i)
                 {
                     const int ij = i + j*icells;
-                    path[ij] = TF(0);
-                }
-
-#pragma omp parallel for
-        for (int k=kstart; k<kend; ++k)
-        {
-            for (int j=jstart; j<jend; ++j)
-#pragma ivdep
-                    for (int i=istart; i<iend; ++i)
-                    {
-                        const int ij = i + j*icells;
-                        const int ijk = ij + k*ijcells;
-
-                        path[ij] += rhoref[k] * fld[ijk] * dz[k];
-                    }
+                    const int ijk = ij + k*ijcells;
+
+                    path[ij] += rhoref[k] * fld[ijk] * dz[k];
+                }
         }
     }
 
@@ -544,25 +544,25 @@
         {
             const TF exnh = exner(ph[k]);
             for (int j=jstart; j<jend; j++)
-#pragma ivdep
-                    for (int i=istart; i<iend; i++)
-                    {
-                        const int ijk = i + j*jj + k*kk;
-                        const int ij  = i + j*jj;
-
-                        thlh[ij] = interp2(thl[ijk-kk], thl[ijk]);
-                        qth[ij]  = interp2(qt[ijk-kk], qt[ijk]);
-                    }
+                #pragma ivdep
+                for (int i=istart; i<iend; i++)
+                {
+                    const int ijk = i + j*jj + k*kk;
+                    const int ij  = i + j*jj;
+
+                    thlh[ij] = interp2(thl[ijk-kk], thl[ijk]);
+                    qth[ij]  = interp2(qt[ijk-kk], qt[ijk]);
+                }
 
             for (int j=jstart; j<jend; j++)
-#pragma ivdep
-                    for (int i=istart; i<iend; i++)
-                    {
-                        const int ij  = i + j*jj;
-                        const int ijk  = i + j*jj+k*kk;
-
-                        Th[ijk] = sat_adjust(thlh[ij], qth[ij], ph[k], exnh).t;
-                    }
+                #pragma ivdep
+                for (int i=istart; i<iend; i++)
+                {
+                    const int ij  = i + j*jj;
+                    const int ijk  = i + j*jj+k*kk;
+
+                    Th[ijk] = sat_adjust(thlh[ij], qth[ij], ph[k], exnh).t;
+                }
         }
     }
 
@@ -581,38 +581,38 @@
         // Make sure that we don't `sat_adjust()` the ghost cells...
 
         // Calculate the thv field: ghost cells
-#pragma omp parallel for
+        #pragma omp parallel for
         for (int j=jstart; j<jend; j++)
-#pragma ivdep
-                for (int i=istart; i<iend; i++)
-                {
-                    const int ijk = i + j*jj + kstart_minus_one*kk;
-                    thv[ijk] = virtual_temperature_no_ql(thl[ijk], qt[ijk]);
-                }
-
-#pragma omp parallel for
+            #pragma ivdep
+            for (int i=istart; i<iend; i++)
+            {
+                const int ijk = i + j*jj + kstart_minus_one*kk;
+                thv[ijk] = virtual_temperature_no_ql(thl[ijk], qt[ijk]);
+            }
+
+        #pragma omp parallel for
         for (int j=jstart; j<jend; j++)
-#pragma ivdep
-                for (int i=istart; i<iend; i++)
-                {
-                    const int ijk = i + j*jj + (kend_plus_one-1)*kk;
-                    thv[ijk] = virtual_temperature_no_ql(thl[ijk], qt[ijk]);
-                }
+            #pragma ivdep
+            for (int i=istart; i<iend; i++)
+            {
+                const int ijk = i + j*jj + (kend_plus_one-1)*kk;
+                thv[ijk] = virtual_temperature_no_ql(thl[ijk], qt[ijk]);
+            }
 
         // Calculate the thv field: interior
-#pragma omp parallel for
+        #pragma omp parallel for
         for (int k=kstart_minus_one+1; k<kend_plus_one-1; k++)
         {
             const TF ex = exner(p[k]);
             for (int j=jstart; j<jend; j++)
-#pragma ivdep
-                    for (int i=istart; i<iend; i++)
-                    {
-                        const int ijk = i + j*jj + k*kk;
-
-                        Struct_sat_adjust<TF> ssa = sat_adjust(thl[ijk], qt[ijk], p[k], ex);
-                        thv[ijk] = virtual_temperature(ex, thl[ijk], qt[ijk], ssa.ql, ssa.qi);
-                    }
+                #pragma ivdep
+                for (int i=istart; i<iend; i++)
+                {
+                    const int ijk = i + j*jj + k*kk;
+
+                    Struct_sat_adjust<TF> ssa = sat_adjust(thl[ijk], qt[ijk], p[k], ex);
+                    thv[ijk] = virtual_temperature(ex, thl[ijk], qt[ijk], ssa.ql, ssa.qi);
+                }
         }
     }
 
@@ -625,13 +625,13 @@
         using Finite_difference::O2::interp2;
 
         for (int j=jstart; j<jend; ++j)
-#pragma ivdep
-                for (int i=istart; i<iend; ++i)
-                {
-                    const int ij = i + j*jj;
-                    const int ijk = i + j*jj + kstart*kk;
-                    T_bot[ij] = exnrefh[kstart]*threfh[kstart] + (interp2(th[ijk-kk], th[ijk]) - threfh[kstart]);
-                }
+            #pragma ivdep
+            for (int i=istart; i<iend; ++i)
+            {
+                const int ij = i + j*jj;
+                const int ijk = i + j*jj + kstart*kk;
+                T_bot[ij] = exnrefh[kstart]*threfh[kstart] + (interp2(th[ijk-kk], th[ijk]) - threfh[kstart]);
+            }
     }
 
     template<typename TF>
@@ -644,14 +644,14 @@
     {
         // assume no liquid water at the lowest model level
         for (int j=0; j<jcells; j++)
-#pragma ivdep
-                for (int i=0; i<icells; i++)
-                {
-                    const int ij  = i + j*icells;
-                    const int ijk = i + j*icells + kstart*ijcells;
-                    bbot[ij ] = buoyancy_no_ql(thlbot[ij], qtbot[ij], thvrefh[kstart]);
-                    b   [ijk] = buoyancy_no_ql(thl[ijk], qt[ijk], thvref[kstart]);
-                }
+            #pragma ivdep
+            for (int i=0; i<icells; i++)
+            {
+                const int ij  = i + j*icells;
+                const int ijk = i + j*icells + kstart*ijcells;
+                bbot[ij ] = buoyancy_no_ql(thlbot[ij], qtbot[ij], thvrefh[kstart]);
+                b   [ijk] = buoyancy_no_ql(thl[ijk], qt[ijk], thvref[kstart]);
+            }
     }
 
     template<typename TF>
@@ -664,12 +664,12 @@
     {
         // assume no liquid water at the lowest model level
         for (int j=0; j<jcells; j++)
-#pragma ivdep
-                for (int i=0; i<icells; i++)
-                {
-                    const int ij  = i + j*icells;
-                    b_bot[ij] = buoyancy_no_ql(thl_bot[ij], qt_bot[ij], thvrefh[kstart]);
-                }
+            #pragma ivdep
+            for (int i=0; i<icells; i++)
+            {
+                const int ij  = i + j*icells;
+                b_bot[ij] = buoyancy_no_ql(thl_bot[ij], qt_bot[ij], thvrefh[kstart]);
+            }
     }
 
     template<typename TF>
@@ -683,13 +683,13 @@
         // Pass the temperature and moisture of the first model level, because the surface values are
         // unknown before the surface layer solver.
         for (int j=0; j<jcells; j++)
-#pragma ivdep
-                for (int i=0; i<icells; i++)
-                {
-                    const int ij  = i + j*icells;
-                    const int ijk = i + j*icells + kstart*ijcells;
-                    bfluxbot[ij] = buoyancy_flux_no_ql(thl[ijk], thlfluxbot[ij], qt[ijk], qtfluxbot[ij], thvrefh[kstart]);
-                }
+            #pragma ivdep
+            for (int i=0; i<icells; i++)
+            {
+                const int ij  = i + j*icells;
+                const int ijk = i + j*icells + kstart*ijcells;
+                bfluxbot[ij] = buoyancy_flux_no_ql(thl[ijk], thlfluxbot[ij], qt[ijk], qtfluxbot[ij], thvrefh[kstart]);
+            }
     }
 
     template<typename TF>
@@ -706,14 +706,14 @@
         // Pass the temperature and moisture of the first model level, because the surface values are
         // unknown before the surface layer solver.
         for (int j=jstart; j<jend; j++)
-#pragma ivdep
-                for (int i=istart; i<iend; i++)
-                {
-                    const int ij  = i + j*icells;
-                    const int ijk = ij + kstart*ijcells;
-                    thv_fluxbot[ij] = virtual_temperature_flux_no_ql(
-                            thl[ijk], thl_fluxbot[ij], qt[ijk], qt_fluxbot[ij]);
-                }
+            #pragma ivdep
+            for (int i=istart; i<iend; i++)
+            {
+                const int ij  = i + j*icells;
+                const int ijk = ij + kstart*ijcells;
+                thv_fluxbot[ij] = virtual_temperature_flux_no_ql(
+                        thl[ijk], thl_fluxbot[ij], qt[ijk], qt_fluxbot[ij]);
+            }
     }
 
     template<typename TF>
@@ -733,42 +733,42 @@
         {
             const TF exnh = exner(ph[k]);
             for (int j=jstart; j<jend; j++)
-#pragma ivdep
-                    for (int i=istart; i<iend; i++)
-                    {
-                        const int ijk = i + j*jj + k*kk1;
-                        const int ij  = i + j*jj;
-
-                        thlh[ij]    = interp4c(thl[ijk-kk2], thl[ijk-kk1], thl[ijk], thl[ijk+kk1]);
-                        qth[ij]     = interp4c(qt[ijk-kk2],  qt[ijk-kk1],  qt[ijk],  qt[ijk+kk1]);
-                        const TF tl = thlh[ij] * exnh;
-
-                        // Calculate first estimate of ql using Tl
-                        // if ql(Tl)>0, saturation adjustment routine needed
-                        ql[ij]  = qth[ij]-qsat(ph[k], tl);
-                    }
+                #pragma ivdep
+                for (int i=istart; i<iend; i++)
+                {
+                    const int ijk = i + j*jj + k*kk1;
+                    const int ij  = i + j*jj;
+
+                    thlh[ij]    = interp4c(thl[ijk-kk2], thl[ijk-kk1], thl[ijk], thl[ijk+kk1]);
+                    qth[ij]     = interp4c(qt[ijk-kk2],  qt[ijk-kk1],  qt[ijk],  qt[ijk+kk1]);
+                    const TF tl = thlh[ij] * exnh;
+
+                    // Calculate first estimate of ql using Tl
+                    // if ql(Tl)>0, saturation adjustment routine needed
+                    ql[ij]  = qth[ij]-qsat(ph[k], tl);
+                }
 
             for (int j=jstart; j<jend; j++)
-#pragma ivdep
-                    for (int i=istart; i<iend; i++)
-                    {
-                        const int ij = i + j*jj;
-
-                        if (ql[ij] > 0)   // already doesn't vectorize because of iteration in sat_adjust()
-                            ql[ij] = sat_adjust(thlh[ij], qth[ij], ph[k], exnh).ql;
-                        else
-                            ql[ij] = 0.;
-                    }
+                #pragma ivdep
+                for (int i=istart; i<iend; i++)
+                {
+                    const int ij = i + j*jj;
+
+                    if (ql[ij] > 0)   // already doesn't vectorize because of iteration in sat_adjust()
+                        ql[ij] = sat_adjust(thlh[ij], qth[ij], ph[k], exnh).ql;
+                    else
+                        ql[ij] = 0.;
+                }
 
             for (int j=jstart; j<jend; j++)
-#pragma ivdep
-                    for (int i=istart; i<iend; i++)
-                    {
-                        const int ijk = i + j*jj + k*kk1;
-                        const int ij  = i + j*jj;
-
-                        wt[ijk] += buoyancy(exnh, thlh[ij], qth[ij], ql[ij], thvrefh[k]);
-                    }
+                #pragma ivdep
+                for (int i=istart; i<iend; i++)
+                {
+                    const int ijk = i + j*jj + k*kk1;
+                    const int ij  = i + j*jj;
+
+                    wt[ijk] += buoyancy(exnh, thlh[ij], qth[ij], ql[ij], thvrefh[k]);
+                }
         }
     }
 
@@ -807,65 +807,65 @@
         // This routine strips off the ghost cells, because of the data handling in radiation.
         using Finite_difference::O2::interp2;
 
-#pragma omp parallel for
+        #pragma omp parallel for
         for (int k=kstart; k<kend; ++k)
         {
             const TF ex = exner(p[k]);
             const TF dpg = (ph[k] - ph[k+1]) / Constants::grav<TF>;
             for (int j=jstart; j<jend; ++j)
-#pragma ivdep
-                    for (int i=istart; i<iend; ++i)
-                    {
-                        const int ijk = i + j*jj + k*kk;
-                        const int ijk_nogc = (i-igc) + (j-jgc)*jj_nogc + (k-kgc)*kk_nogc;
-                        const Struct_sat_adjust<TF> ssa = sat_adjust(thl[ijk], qt[ijk], p[k], ex);
-
-                        clwp[ijk_nogc] = ssa.ql * dpg;
-                        ciwp[ijk_nogc] = ssa.qi * dpg;
-
-                        const TF qv = qt[ijk] - ssa.ql - ssa.qi;
-                        vmr_h2o[ijk_nogc] = qv / (ep<TF> - ep<TF>*qv);
-
-                        T[ijk_nogc] = ssa.t;
-                    }
+                #pragma ivdep
+                for (int i=istart; i<iend; ++i)
+                {
+                    const int ijk = i + j*jj + k*kk;
+                    const int ijk_nogc = (i-igc) + (j-jgc)*jj_nogc + (k-kgc)*kk_nogc;
+                    const Struct_sat_adjust<TF> ssa = sat_adjust(thl[ijk], qt[ijk], p[k], ex);
+
+                    clwp[ijk_nogc] = ssa.ql * dpg;
+                    ciwp[ijk_nogc] = ssa.qi * dpg;
+
+                    const TF qv = qt[ijk] - ssa.ql - ssa.qi;
+                    vmr_h2o[ijk_nogc] = qv / (ep<TF> - ep<TF>*qv);
+
+                    T[ijk_nogc] = ssa.t;
+                }
         }
 
         for (int k=kstart; k<kend+1; ++k)
         {
             const TF exnh = exner(ph[k]);
             for (int j=jstart; j<jend; ++j)
-#pragma ivdep
-                    for (int i=istart; i<iend; ++i)
-                    {
-                        const int ij  = i + j*jj;
-                        const int ijk = i + j*jj + k*kk;
-                        thlh[ij] = interp2(thl[ijk-kk], thl[ijk]);
-                        qth [ij] = interp2(qt [ijk-kk], qt [ijk]);
-                    }
+                #pragma ivdep
+                for (int i=istart; i<iend; ++i)
+                {
+                    const int ij  = i + j*jj;
+                    const int ijk = i + j*jj + k*kk;
+                    thlh[ij] = interp2(thl[ijk-kk], thl[ijk]);
+                    qth [ij] = interp2(qt [ijk-kk], qt [ijk]);
+                }
 
             for (int j=jstart; j<jend; ++j)
-#pragma ivdep
-                    for (int i=istart; i<iend; ++i)
-                    {
-                        const int ij = i + j*jj;
-                        const int ijk_nogc = (i-igc) + (j-jgc)*jj_nogc + (k-kgc)*kk_nogc;
-                        T_h[ijk_nogc] = sat_adjust(thlh[ij], qth[ij], ph[k], exnh).t;
-                    }
+                #pragma ivdep
+                for (int i=istart; i<iend; ++i)
+                {
+                    const int ij = i + j*jj;
+                    const int ijk_nogc = (i-igc) + (j-jgc)*jj_nogc + (k-kgc)*kk_nogc;
+                    T_h[ijk_nogc] = sat_adjust(thlh[ij], qth[ij], ph[k], exnh).t;
+                }
         }
 
         // Calculate surface temperature (assuming no liquid water)
         const TF exn_bot = exner(ph[kstart]);
         for (int j=jstart; j<jend; ++j)
-#pragma ivdep
-                for (int i=istart; i<iend; ++i)
-                {
-                    const int ij = i + j*jj;
-                    const int ij_nogc = (i-igc) + (j-jgc)*jj_nogc;
-
-                    T_sfc[ij_nogc] = thl_bot[ij] * exn_bot;
-                }
-    }
-
+            #pragma ivdep
+            for (int i=istart; i<iend; ++i)
+            {
+                const int ij = i + j*jj;
+                const int ij_nogc = (i-igc) + (j-jgc)*jj_nogc;
+
+                T_sfc[ij_nogc] = thl_bot[ij] * exn_bot;
+            }
+    }
+    
     template<typename TF>
     void calc_radiation_fields(
             TF* restrict T, TF* restrict T_h, TF* restrict vmr_h2o, TF* restrict rh,
@@ -883,82 +883,6 @@
         // This routine strips off the ghost cells, because of the data handling in radiation.
         using Finite_difference::O2::interp2;
 
-#pragma omp parallel for
-        for (int k=kstart; k<kend; ++k)
-        {
-            const TF ex = exner(p[k]);
-            const TF dpg = (ph[k] - ph[k+1]) / Constants::grav<TF>;
-            for (int j=jstart; j<jend; ++j)
-#pragma ivdep
-                    for (int i=istart; i<iend; ++i)
-                    {
-                        const int ijk = i + j*jj + k*kk;
-                        const int ijk_nogc = (i-igc) + (j-jgc)*jj_nogc + (k-kgc)*kk_nogc;
-                        const Struct_sat_adjust<TF> ssa = sat_adjust(thl[ijk], qt[ijk], p[k], ex);
-
-                        clwp[ijk_nogc] = ssa.ql * dpg;
-                        ciwp[ijk_nogc] = ssa.qi * dpg;
-
-                        const TF qv = qt[ijk] - ssa.ql - ssa.qi;
-                        vmr_h2o[ijk_nogc] = qv / (ep<TF> - ep<TF>*qv);
-                        rh[ijk_nogc] = std::min(qt[ijk] / ssa.qs, TF(1.));
-                        T[ijk_nogc] = ssa.t;
-                    }
-        }
-
-        for (int k=kstart; k<kend+1; ++k)
-        {
-            const TF exnh = exner(ph[k]);
-            for (int j=jstart; j<jend; ++j)
-#pragma ivdep
-                    for (int i=istart; i<iend; ++i)
-                    {
-                        const int ij  = i + j*jj;
-                        const int ijk = i + j*jj + k*kk;
-                        thlh[ij] = interp2(thl[ijk-kk], thl[ijk]);
-                        qth [ij] = interp2(qt [ijk-kk], qt [ijk]);
-                    }
-
-            for (int j=jstart; j<jend; ++j)
-#pragma ivdep
-                    for (int i=istart; i<iend; ++i)
-                    {
-                        const int ij = i + j*jj;
-                        const int ijk_nogc = (i-igc) + (j-jgc)*jj_nogc + (k-kgc)*kk_nogc;
-                        T_h[ijk_nogc] = sat_adjust(thlh[ij], qth[ij], ph[k], exnh).t;
-                    }
-        }
-
-        // Calculate surface temperature (assuming no liquid water)
-        const TF exn_bot = exner(ph[kstart]);
-        for (int j=jstart; j<jend; ++j)
-#pragma ivdep
-                for (int i=istart; i<iend; ++i)
-                {
-                    const int ij = i + j*jj;
-                    const int ij_nogc = (i-igc) + (j-jgc)*jj_nogc;
-
-                    T_sfc[ij_nogc] = thl_bot[ij] * exn_bot;
-                }
-    }
-    
-    template<typename TF>
-    void calc_radiation_fields(
-            TF* restrict T, TF* restrict T_h, TF* restrict vmr_h2o, TF* restrict rh,
-            TF* restrict clwp, TF* restrict ciwp, TF* restrict T_sfc,
-            TF* restrict thlh, TF* restrict qth,
-            const TF* restrict thl, const TF* restrict qt, const TF* restrict thl_bot,
-            const TF* restrict p, const TF* restrict ph,
-            const int istart, const int iend,
-            const int jstart, const int jend,
-            const int kstart, const int kend,
-            const int igc, const int jgc, const int kgc,
-            const int jj, const int kk,
-            const int jj_nogc, const int kk_nogc)
-    {
-        // This routine strips off the ghost cells, because of the data handling in radiation.
-        using Finite_difference::O2::interp2;
-
         #pragma omp parallel for
         for (int k=kstart; k<kend; ++k)
         {
@@ -1020,11 +944,7 @@
 
     template<typename TF>
     void calc_radiation_columns(
-<<<<<<< HEAD
-            TF* const restrict T, TF* const restrict T_h,
-=======
             TF* const restrict T, TF* const restrict T_h, 
->>>>>>> 8e71469e
             TF* const restrict vmr_h2o, TF* const restrict rh,
             TF* const restrict clwp, TF* const restrict ciwp, TF* const restrict T_sfc,
             const TF* const restrict thl, const TF* const restrict qt, const TF* const restrict thl_bot,
@@ -1039,13 +959,13 @@
 
         const int ktot = kend-kstart;
 
-#pragma omp parallel for
+        #pragma omp parallel for
         for (int k=kstart; k<kend; ++k)
         {
             const TF ex = exner(p[k]);
             const TF dpg = (ph[k] - ph[k+1]) / Constants::grav<TF>;
 
-#pragma ivdep
+            #pragma ivdep
             for (int n=0; n<n_cols; ++n)
             {
                 const int i = col_i[n];
@@ -1070,7 +990,7 @@
         {
             const TF exnh = exner(ph[k]);
 
-#pragma ivdep
+            #pragma ivdep
             for (int n=0; n<n_cols; ++n)
             {
                 const int i = col_i[n];
@@ -1089,7 +1009,7 @@
         // Calculate surface temperature (assuming no liquid water)
         const TF exn_bot = exner(ph[kstart]);
 
-#pragma ivdep
+        #pragma ivdep
         for (int n=0; n<n_cols; ++n)
         {
             const int i = col_i[n];
@@ -1122,28 +1042,28 @@
             const int icells, const int ijcells)
     {
         for (int j=jstart; j<jend; j++)
-#pragma ivdep
-                for (int i=istart; i<iend; i++)
-                {
-                    const int ij  = i + j*icells;
-                    const int ijk = i + j*icells + kstart*ijcells;
-
-                    // Saturation adjustment for first model level
-                    Struct_sat_adjust<TF> sa = sat_adjust(
-                            thl[ijk], qt[ijk], p[kstart], exner[kstart]);
-
-                    T_bot[ij] = exnerh[kstart] * thl_bot[ij];   // Assuming no ql
-                    T_a[ij]   = sa.t;
-
-                    // Vapor pressure deficit first model level
-                    const TF es = esat(sa.t);
-                    const TF e = qt[ijk]/sa.qs * es;
-                    vpd[ij] = es-e;
-
-                    // qsat(T_bot) + dqsatdT(T_bot)
-                    qs[ij] = qsat(ph[kstart], T_bot[ij]);
-                    dqsdT[ij] = dqsatdT(ph[kstart], T_bot[ij]);
-                }
+            #pragma ivdep
+            for (int i=istart; i<iend; i++)
+            {
+                const int ij  = i + j*icells;
+                const int ijk = i + j*icells + kstart*ijcells;
+
+                // Saturation adjustment for first model level
+                Struct_sat_adjust<TF> sa = sat_adjust(
+                        thl[ijk], qt[ijk], p[kstart], exner[kstart]);
+
+                T_bot[ij] = exnerh[kstart] * thl_bot[ij];   // Assuming no ql
+                T_a[ij]   = sa.t;
+
+                // Vapor pressure deficit first model level
+                const TF es = esat(sa.t);
+                const TF e = qt[ijk]/sa.qs * es;
+                vpd[ij] = es-e;
+
+                // qsat(T_bot) + dqsatdT(T_bot)
+                qs[ij] = qsat(ph[kstart], T_bot[ij]);
+                dqsdT[ij] = dqsatdT(ph[kstart], T_bot[ij]);
+            }
     }
 
 }
@@ -1151,10 +1071,10 @@
 
 template<typename TF>
 Thermo_moist<TF>::Thermo_moist(Master& masterin, Grid<TF>& gridin, Fields<TF>& fieldsin, Input& inputin) :
-        Thermo<TF>(masterin, gridin, fieldsin, inputin),
-        boundary_cyclic(masterin, gridin),
-        field3d_operators(master, grid, fieldsin),
-        field3d_io(master, grid)
+    Thermo<TF>(masterin, gridin, fieldsin, inputin),
+    boundary_cyclic(masterin, gridin),
+    field3d_operators(master, grid, fieldsin),
+    field3d_io(master, grid)
 {
     auto& gd = grid.get_grid_data();
 
@@ -1661,7 +1581,7 @@
     {
         // Calculate thv including one ghost cell, for the calculation of gradients in the statistics
         calc_thv(fld.fld.data(), fields.sp.at("thl")->fld.data(), fields.sp.at("qt")->fld.data(), base.pref.data(),
-                 gd.istart, gd.iend, gd.jstart, gd.jend, gd.kstart-1, gd.kend+1, gd.icells, gd.ijcells);
+                gd.istart, gd.iend, gd.jstart, gd.jend, gd.kstart-1, gd.kend+1, gd.icells, gd.ijcells);
     }
     else if (name == "thv_fluxbot")
     {
@@ -1725,7 +1645,7 @@
 
 template<typename TF>
 void Thermo_moist<TF>::get_radiation_columns(
-        Field3d<TF>& tmp, std::vector<int>& col_i, std::vector<int>& col_j) const
+    Field3d<TF>& tmp, std::vector<int>& col_i, std::vector<int>& col_j) const
 {
     auto& gd = grid.get_grid_data();
 
@@ -2107,9 +2027,9 @@
 {
     auto& gd = grid.get_grid_data();
 
-#ifndef USECUDA
+    #ifndef USECUDA
     bs_stats = bs;
-#endif
+    #endif
 
     const TF no_offset = 0.;
     const TF no_threshold = 0.;
@@ -2199,9 +2119,9 @@
 {
     auto& gd = grid.get_grid_data();
 
-#ifndef USECUDA
+    #ifndef USECUDA
     bs_stats = bs;
-#endif
+    #endif
 
     const TF no_offset = 0.;
     auto output = fields.get_tmp();
@@ -2213,14 +2133,14 @@
     get_thermo_field(*output, "ql", false, true);
 
     calc_path(
-            output->fld_bot.data(),
-            output->fld.data(),
-            bs_stats.rhoref.data(),
-            gd.dz.data(),
-            gd.istart, gd.iend,
-            gd.jstart, gd.jend,
-            gd.kstart, gd.kend,
-            gd.icells, gd.ijcells);
+        output->fld_bot.data(),
+        output->fld.data(),
+        bs_stats.rhoref.data(),
+        gd.dz.data(),
+        gd.istart, gd.iend,
+        gd.jstart, gd.jend,
+        gd.kstart, gd.kend,
+        gd.icells, gd.ijcells);
 
     column.calc_column("ql", output->fld.data(), no_offset);
     column.calc_time_series("ql_path", output->fld_bot.data(), no_offset);
@@ -2228,14 +2148,14 @@
     get_thermo_field(*output, "qi", false, true);
 
     calc_path(
-            output->fld_bot.data(),
-            output->fld.data(),
-            bs_stats.rhoref.data(),
-            gd.dz.data(),
-            gd.istart, gd.iend,
-            gd.jstart, gd.jend,
-            gd.kstart, gd.kend,
-            gd.icells, gd.ijcells);
+        output->fld_bot.data(),
+        output->fld.data(),
+        bs_stats.rhoref.data(),
+        gd.dz.data(),
+        gd.istart, gd.iend,
+        gd.jstart, gd.jend,
+        gd.kstart, gd.kend,
+        gd.icells, gd.ijcells);
 
     column.calc_column("qi", output->fld.data(), no_offset);
     column.calc_time_series("qi_path", output->fld_bot.data(), no_offset);
@@ -2250,9 +2170,9 @@
 {
     auto& gd = grid.get_grid_data();
 
-#ifndef USECUDA
+    #ifndef USECUDA
     bs_stats = bs;
-#endif
+    #endif
 
     auto output = fields.get_tmp();
 
@@ -2371,9 +2291,9 @@
 template<typename TF>
 void Thermo_moist<TF>::exec_dump(Dump<TF>& dump, unsigned long iotime)
 {
-#ifndef USECUDA
+    #ifndef USECUDA
     bs_stats = bs;
-#endif
+    #endif
 
     auto output = fields.get_tmp();
 
