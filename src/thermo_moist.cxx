--- conflicted
+++ resolved
@@ -1,8 +1,8 @@
 /*
  * MicroHH
- * Copyright (c) 2011-2023 Chiel van Heerwaarden
- * Copyright (c) 2011-2023 Thijs Heus
- * Copyright (c) 2014-2023 Bart van Stratum
+ * Copyright (c) 2011-2020 Chiel van Heerwaarden
+ * Copyright (c) 2011-2020 Thijs Heus
+ * Copyright (c) 2014-2020 Bart van Stratum
  *
  * This file is part of MicroHH
  *
@@ -449,6 +449,51 @@
     }
 
     template<typename TF>
+    void calc_liquid_water_h(TF* restrict qlh, TF* restrict thl,  TF* restrict qt,
+                             TF* restrict ph, TF* restrict thlh, TF* restrict qth,
+                             const int istart, const int iend,
+                             const int jstart, const int jend,
+                             const int kstart, const int kend,
+                             const int jj, const int kk)
+    {
+        using Finite_difference::O2::interp2;
+
+        for (int k=kstart+1; k<kend+1; k++)
+        {
+            const TF exnh = exner(ph[k]);
+
+            for (int j=jstart; j<jend; j++)
+                #pragma ivdep
+                for (int i=istart; i<iend; i++)
+                {
+                    const int ijk = i + j*jj + k*kk;
+                    const int ij  = i + j*jj;
+
+                    thlh[ij] = interp2(thl[ijk-kk], thl[ijk]);
+                    qth[ij]  = interp2(qt[ijk-kk], qt[ijk]);
+                }
+
+            for (int j=jstart; j<jend; j++)
+                #pragma ivdep
+                for (int i=istart; i<iend; i++)
+                {
+                    const int ij  = i + j*jj;
+                    const int ijk  = i + j*jj+k*kk;
+
+                    qlh[ijk] = sat_adjust(thlh[ij], qth[ij], ph[k], exnh).ql;
+                }
+        }
+
+        for (int j=jstart; j<jend; j++)
+            #pragma ivdep
+            for (int i=istart; i<iend; i++)
+            {
+                const int ijk  = i + j*jj+kstart*kk;
+                qlh[ijk] = 0.;
+            }
+    }
+
+    template<typename TF>
     void calc_N2(
             TF* restrict N2,
             const TF* const restrict thl,
@@ -459,6 +504,7 @@
             const int kstart, const int kend,
             const int jj, const int kk)
     {
+        // Calculate the ql field
         #pragma omp parallel for
         for (int k=kstart; k<kend; ++k)
             for (int j=jstart; j<jend; ++j)
@@ -468,6 +514,7 @@
                     const int ijk = i + j*jj + k*kk;
                     N2[ijk] = grav<TF>/thvref[k]*TF(0.5)*(thl[ijk+kk] - thl[ijk-kk])*dzi[k];
                 }
+        }
     }
 
     template<typename TF, Satadjust_type sw_satadjust>
@@ -499,6 +546,8 @@
                     thlh[ij] = interp2(thl[ijk-kk], thl[ijk]);
                     qth[ij]  = interp2(qt[ijk-kk], qt[ijk]);
                 }
+        }
+    }
 
             for (int j=jstart; j<jend; j++)
                 #pragma ivdep
@@ -786,7 +835,7 @@
 
                     const TF qv = qt[ijk] - ssa.ql - ssa.qi;
                     vmr_h2o[ijk_nogc] = qv / (ep<TF> - ep<TF>*qv);
-
+                    rh[ijk_nogc] = std::min(qt[ijk] / ssa.qs, TF(1.));
                     T[ijk_nogc] = ssa.t;
                 }
         }
@@ -827,86 +876,9 @@
                 T_sfc[ij_nogc] = thl_bot[ij] * exn_bot;
             }
     }
-    
-    template<typename TF>
-    void calc_radiation_fields(
-            TF* restrict T, TF* restrict T_h, TF* restrict vmr_h2o, TF* restrict rh,
-            TF* restrict clwp, TF* restrict ciwp, TF* restrict T_sfc,
-            TF* restrict thlh, TF* restrict qth,
-            const TF* restrict thl, const TF* restrict qt, const TF* restrict thl_bot,
-            const TF* restrict p, const TF* restrict ph,
-            const int istart, const int iend,
-            const int jstart, const int jend,
-            const int kstart, const int kend,
-            const int igc, const int jgc, const int kgc,
-            const int jj, const int kk,
-            const int jj_nogc, const int kk_nogc)
-    {
-        // This routine strips off the ghost cells, because of the data handling in radiation.
-        using Finite_difference::O2::interp2;
-
-        #pragma omp parallel for
-        for (int k=kstart; k<kend; ++k)
-        {
-            const TF ex = exner(p[k]);
-            const TF dpg = (ph[k] - ph[k+1]) / Constants::grav<TF>;
-            for (int j=jstart; j<jend; ++j)
-                #pragma ivdep
-                for (int i=istart; i<iend; ++i)
-                {
-                    const int ijk = i + j*jj + k*kk;
-                    const int ijk_nogc = (i-igc) + (j-jgc)*jj_nogc + (k-kgc)*kk_nogc;
-                    const Struct_sat_adjust<TF> ssa = sat_adjust(thl[ijk], qt[ijk], p[k], ex);
-
-                    clwp[ijk_nogc] = ssa.ql * dpg;
-                    ciwp[ijk_nogc] = ssa.qi * dpg;
-
-                    const TF qv = qt[ijk] - ssa.ql - ssa.qi;
-                    vmr_h2o[ijk_nogc] = qv / (ep<TF> - ep<TF>*qv);
-                    rh[ijk_nogc] = std::min(qt[ijk] / ssa.qs, TF(1.));
-                    T[ijk_nogc] = ssa.t;
-                }
-        }
-
-        for (int k=kstart; k<kend+1; ++k)
-        {
-            const TF exnh = exner(ph[k]);
-            for (int j=jstart; j<jend; ++j)
-                #pragma ivdep
-                for (int i=istart; i<iend; ++i)
-                {
-                    const int ij  = i + j*jj;
-                    const int ijk = i + j*jj + k*kk;
-                    thlh[ij] = interp2(thl[ijk-kk], thl[ijk]);
-                    qth [ij] = interp2(qt [ijk-kk], qt [ijk]);
-                }
-
-            for (int j=jstart; j<jend; ++j)
-                #pragma ivdep
-                for (int i=istart; i<iend; ++i)
-                {
-                    const int ij = i + j*jj;
-                    const int ijk_nogc = (i-igc) + (j-jgc)*jj_nogc + (k-kgc)*kk_nogc;
-                    T_h[ijk_nogc] = sat_adjust(thlh[ij], qth[ij], ph[k], exnh).t;
-                }
-        }
-
-        // Calculate surface temperature (assuming no liquid water)
-        const TF exn_bot = exner(ph[kstart]);
-        for (int j=jstart; j<jend; ++j)
-            #pragma ivdep
-            for (int i=istart; i<iend; ++i)
-            {
-                const int ij = i + j*jj;
-                const int ij_nogc = (i-igc) + (j-jgc)*jj_nogc;
-
-                T_sfc[ij_nogc] = thl_bot[ij] * exn_bot;
-            }
-    }
 
     template<typename TF, Satadjust_type sw_satadjust>
     void calc_radiation_columns(
-<<<<<<< HEAD
             TF* const restrict T,
             TF* const restrict T_h,
             TF* const restrict vmr_h2o,
@@ -920,20 +892,14 @@
             const TF* const restrict ph,
             const int* const col_i,
             const int* const col_j,
-=======
-            TF* const restrict T, TF* const restrict T_h, 
-            TF* const restrict vmr_h2o, TF* const restrict rh,
-            TF* const restrict clwp, TF* const restrict ciwp, TF* const restrict T_sfc,
-            const TF* const restrict thl, const TF* const restrict qt, const TF* const restrict thl_bot,
-            const TF* const restrict p, const TF* const restrict ph,
-            const int* const col_i, const int* const col_j,
->>>>>>> 75521331
             const int n_cols,
             const int kgc, const int kstart, const int kend,
             const int icells, const int ijcells)
     {
         // This routine strips off the ghost cells, because of the data handling in radiation.
         using Finite_difference::O2::interp2;
+
+        const int ktot = kend-kstart;
 
         #pragma omp parallel for
         for (int k=kstart; k<kend; ++k)
@@ -1042,11 +1008,12 @@
                 dqsdT[ij] = dqsatdT(ph[kstart], T_bot[ij]);
             }
     }
-}
-
-
-template<typename TF>
-Thermo_moist<TF>::Thermo_moist(Master& masterin, Grid<TF>& gridin, Fields<TF>& fieldsin, Input& inputin, const Sim_mode sim_mode) :
+
+}
+
+
+template<typename TF>
+Thermo_moist<TF>::Thermo_moist(Master& masterin, Grid<TF>& gridin, Fields<TF>& fieldsin, Input& inputin) :
     Thermo<TF>(masterin, gridin, fieldsin, inputin),
     boundary_cyclic(masterin, gridin),
     field3d_operators(master, grid, fieldsin),
@@ -1085,6 +1052,7 @@
     else
         throw std::runtime_error("Invalid option for \"swbasestate\"");
 
+
     // BvS test for updating hydrostatic prssure during run
     // swupdate..=0 -> initial base state pressure used in saturation calculation
     // swupdate..=1 -> base state pressure updated before saturation calculation
@@ -1106,13 +1074,6 @@
     tdep_pbot = std::make_unique<Timedep<TF>>(master, grid, "p_sbot", inputin.get_item<bool>("thermo", "swtimedep_pbot", "", false));
 
     available_masks.insert(available_masks.end(), {"ql", "qlcore", "bplus", "bmin"});
-
-    // Flag the options that are not read in init mode.
-    if (sim_mode == Sim_mode::Init)
-        inputin.flag_as_used("thermo", "pbot", "");
-    // if (sim_mode == Sim_mode::Run)
-    
-
 }
 
 template<typename TF>
@@ -1559,6 +1520,8 @@
     else
         base = bs;
 
+    // BvS: get_thermo_field() is called from subgrid-model, before thermo(), so re-calculate the hydrostatic pressure
+    // Pass dummy as rhoref,bs.thvref to prevent overwriting base state
     if (bs.swupdatebasestate)
     {
         // BvS: get_thermo_field() is called from subgrid-model, before thermo(),
@@ -1900,27 +1863,6 @@
 }
 
 template<typename TF>
-void Thermo_moist<TF>::get_radiation_fields(
-        Field3d<TF>& T, Field3d<TF>& T_h, Field3d<TF>& qv, Field3d<TF>& rh, Field3d<TF>& clwp, Field3d<TF>& ciwp) const
-{
-    auto& gd = grid.get_grid_data();
-
-    calc_radiation_fields(
-            T.fld.data(), T_h.fld.data(), qv.fld.data(), rh.fld.data(),
-            clwp.fld.data(), ciwp.fld.data(), T_h.fld_bot.data(),
-            T.fld_bot.data(), T.fld_top.data(),  // These 2d fields are used as tmp arrays.
-            fields.sp.at("thl")->fld.data(), fields.sp.at("qt")->fld.data(),
-            fields.sp.at("thl")->fld_bot.data(),
-            bs.pref.data(), bs.prefh.data(),
-            gd.istart, gd.iend,
-            gd.jstart, gd.jend,
-            gd.kstart, gd.kend,
-            gd.igc, gd.jgc, gd.kgc,
-            gd.icells, gd.ijcells,
-            gd.imax, gd.imax*gd.jmax);
-}
-
-template<typename TF>
 void Thermo_moist<TF>::get_radiation_columns(
     Field3d<TF>& tmp, std::vector<int>& col_i, std::vector<int>& col_j) const
 {
@@ -1933,11 +1875,9 @@
     TF* t_lev_a = &tmp.fld.data()[offset]; offset += n_cols * (gd.ktot+1);
     TF* t_sfc_a = &tmp.fld.data()[offset]; offset += n_cols;
     TF* h2o_a   = &tmp.fld.data()[offset]; offset += n_cols * (gd.ktot);
-    TF* rh_a    = &tmp.fld.data()[offset]; offset += n_cols * (gd.ktot);
     TF* clwp_a  = &tmp.fld.data()[offset]; offset += n_cols * (gd.ktot);
     TF* ciwp_a  = &tmp.fld.data()[offset];
 
-<<<<<<< HEAD
     auto calc_radiation_columns_wrapper = [&]<Satadjust_type sw_satadjust>()
     {
         calc_radiation_columns<TF, sw_satadjust>(
@@ -1960,20 +1900,6 @@
         calc_radiation_columns_wrapper.template operator()<Satadjust_type::Liquid>();
     else
         calc_radiation_columns_wrapper.template operator()<Satadjust_type::Disabled>();
-=======
-    calc_radiation_columns(
-            t_lay_a, t_lev_a, h2o_a, rh_a, clwp_a, ciwp_a, t_sfc_a,
-            fields.sp.at("thl")->fld.data(),
-            fields.sp.at("qt")->fld.data(),
-            fields.sp.at("thl")->fld_bot.data(),
-            bs.pref.data(),
-            bs.prefh.data(),
-            col_i.data(),
-            col_j.data(),
-            n_cols,
-            gd.kgc, gd.kstart, gd.kend,
-            gd.icells, gd.ijcells);
->>>>>>> 75521331
 }
 
 template<typename TF>
@@ -2231,6 +2157,10 @@
         fields.release_tmp(rh);
 
         stats.add_time_series("zi", "Boundary Layer Depth", "m", group_name);
+
+        stats.add_time_series("thl_bot", "Surface liquid water potential temperature", "K", group_name);
+        stats.add_time_series("qt_bot", "Surface specific humidity", "kg kg-1", group_name);
+
         stats.add_tendency(*fields.mt.at("w"), "zh", tend_name, tend_longname, group_name);
     }
 }
@@ -2244,6 +2174,7 @@
         // Vertical profiles
         column.add_prof("thv", "Virtual potential temperature", "K", "z");
         column.add_prof("ql", "Liquid water mixing ratio", "kg kg-1", "z");
+        column.add_prof("qi", "Ice mixing ratio", "kg kg-1", "z");
 
         column.add_time_series("ql_path", "Liquid water path", "kg m-2");
 
@@ -2278,6 +2209,8 @@
 
         std::vector<std::string> bvars  = cross.get_enabled_variables(allowed_crossvars_b);
         std::vector<std::string> qlvars = cross.get_enabled_variables(allowed_crossvars_ql);
+        std::vector<std::string> qivars = cross.get_enabled_variables(allowed_crossvars_qi);
+        std::vector<std::string> qlqivars = cross.get_enabled_variables(allowed_crossvars_qlqi);
         std::vector<std::string> qsatvars = cross.get_enabled_variables(allowed_crossvars_qsat);
         std::vector<std::string> miscvars = cross.get_enabled_variables(allowed_crossvars_misc);
 
@@ -2393,13 +2326,8 @@
         auto qlqi = fields.get_tmp();
         qlqi->loc = gd.sloc;
 
-<<<<<<< HEAD
-        get_thermo_field(*qlqi, "ql_qi", true, true);
-        stats.calc_stats("qlqi", *qlqi, no_offset, no_threshold);
-=======
     get_thermo_field(*qlqi, "qlqi", true, true);
     stats.calc_stats("qlqi", *qlqi, no_offset, no_threshold);
->>>>>>> 75521331
 
         fields.release_tmp(qlqi);
     }
@@ -2420,9 +2348,9 @@
     get_thermo_field(*rh, "rh", true, true);
     stats.calc_stats("rh", *rh, no_offset, no_threshold);
 
-    // // Surface values
-    // stats.calc_stats_2d("thl_bot", fields.ap.at("thl")->fld_bot, no_offset);
-    // stats.calc_stats_2d("qt_bot", fields.ap.at("qt")->fld_bot, no_offset);
+    // Surface values
+    stats.calc_stats_2d("thl_bot", fields.ap.at("thl")->fld_bot, no_offset);
+    stats.calc_stats_2d("qt_bot", fields.ap.at("qt")->fld_bot, no_offset);
 
     fields.release_tmp(rh);
 
