--- conflicted
+++ resolved
@@ -100,14 +100,6 @@
   if(fields->readinifile(input))
     return 1;
 
-<<<<<<< HEAD
-  // first, get the switches for the schemes
-  nerror += input->getItem(&swadvec     , "advec"   , "swadvec"   , "", grid->swspatialorder);
-  nerror += input->getItem(&swdiff      , "diff"    , "swdiff"    , "", grid->swspatialorder);
-  nerror += input->getItem(&swpres      , "pres"    , "swpres"    , "", grid->swspatialorder);
-  nerror += input->getItem(&swboundary  , "boundary", "swboundary", "", "default");
-  nerror += input->getItem(&swthermo    , "thermo"  , "swthermo"  , "", "0");
-
   // Get base state option (boussinesq or anelastic)
   nerror += input->getItem(&swbasestate , "grid"  , "swbasestate" , "", "");  // BvS: where to put switch??
 
@@ -124,8 +116,6 @@
   //  return 1;
   //}
  
-=======
->>>>>>> 57445df8
   // get the list of masks
   nerror += input->getList(&masklist, "stats", "masklist", "");
   for(std::vector<std::string>::const_iterator it=masklist.begin(); it!=masklist.end(); ++it)
@@ -148,73 +138,22 @@
     return 1;
 
   // check the advection scheme
-<<<<<<< HEAD
-  if(swadvec == "0")
-    advec = new cadvec(this);
-  else if(swadvec == "2")
-    advec = new cadvec_2(this);
-  else if(swadvec == "2int4")
-    advec = new cadvec_2int4(this);
-  else if(swadvec == "4")
-    advec = new cadvec_4(this);
-  else if(swadvec == "4m")
-    advec = new cadvec_4m(this);
-  else
-  {
-    master->printError("ERROR \"%s\" is an illegal value for swadvec\n", swadvec.c_str());
-=======
   advec = cadvec::factory(master, input, this, grid->swspatialorder);
   if(advec == 0)
->>>>>>> 57445df8
     return 1;
   if(advec->readinifile(input))
     return 1;
 
   // check the diffusion scheme
-<<<<<<< HEAD
-  if(swdiff == "0")
-    diff = new cdiff(this);
-  else if(swdiff == "2")
-    diff = new cdiff_2(this);
-  else if(swdiff == "4")
-    diff = new cdiff_4(this);
-  // TODO move to new model file later?
-  else if(swdiff == "les2s")
-  {
-    diff = new cdiff_les2s(this);
-    // the subgrid model requires a surface model because of the MO matching at first level
-    if(swboundary != "surface")
-    {
-      master->printError("swdiff == \"les2s\" requires swboundary == \"surface\"\n");
-      return 1;
-    }
-  }
-  else
-  {
-    master->printError("\"%s\" is an illegal value for swdiff\n", swdiff.c_str());
-=======
   diff = cdiff::factory(master, input, this, grid->swspatialorder);
   if(diff == 0)
->>>>>>> 57445df8
     return 1;
   if(diff->readinifile(input))
     return 1;
 
   // check the pressure scheme
-<<<<<<< HEAD
-  if(swpres == "0")
-    pres = new cpres(this);
-  else if(swpres == "2")
-    pres = new cpres_2(this);
-  else if(swpres == "4")
-    pres = new cpres_4(this);
-  else
-  {
-    master->printError("\"%s\" is an illegal value for swpres\n", swpres.c_str());
-=======
   pres = cpres::factory(master, input, this, grid->swspatialorder);
   if(pres == 0)
->>>>>>> 57445df8
     return 1;
   if(pres->readinifile(input))
     return 1;
@@ -225,44 +164,16 @@
   if(timeloop->readinifile(input))
     return 1;
 
-<<<<<<< HEAD
-  if(swthermo== "moist")
-    thermo = new cthermo_moist(this);
-  else if(swthermo == "buoy")
-    thermo = new cthermo_buoy(this);
-  else if(swthermo == "dry")
-    thermo = new cthermo_dry(this);
-  else if(swthermo == "buoy_slope")
-    thermo = new cthermo_buoy_slope(this);
-  else if(swthermo == "0")
-    thermo = new cthermo(this);
-  else
-  {
-    master->printError("\"%s\" is an illegal value for swthermo\n", swthermo.c_str());
-=======
   // check the thermo scheme
   thermo = cthermo::factory(master, input, this);
   if(thermo == 0)
->>>>>>> 57445df8
     return 1;
   if(thermo->readinifile(input))
     return 1;
 
   // read the boundary and buffer in the end because they need to know the requested fields
-<<<<<<< HEAD
-  if(swboundary == "surface")
-    boundary = new cboundary_surface(this);
-  else if(swboundary == "user")
-    boundary = new cboundary_user(this);
-  else if(swboundary == "default")
-    boundary = new cboundary(this);
-  else
-  {
-    master->printError("\"%s\" is an illegal value for swboundary\n", swboundary.c_str());
-=======
   boundary = cboundary::factory(master, input, this);
   if(boundary == 0)
->>>>>>> 57445df8
     return 1;
   if(boundary->readinifile(input))
     return 1;
