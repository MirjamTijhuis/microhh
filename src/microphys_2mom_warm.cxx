/*
 * MicroHH
 * Copyright (c) 2011-2023 Chiel van Heerwaarden
 * Copyright (c) 2011-2023 Thijs Heus
 * Copyright (c) 2014-2023 Bart van Stratum
 *
 * This file is part of MicroHH
 *
 * MicroHH is free software: you can redistribute it and/or modify
 * it under the terms of the GNU General Public License as published by
 * the Free Software Foundation, either version 3 of the License, or
 * (at your option) any later version.

 * MicroHH is distributed in the hope that it will be useful,
 * but WITHOUT ANY WARRANTY; without even the implied warranty of
 * MERCHANTABILITY or FITNESS FOR A PARTICULAR PURPOSE.  See the
 * GNU General Public License for more details.

 * You should have received a copy of the GNU General Public License
 * along with MicroHH.  If not, see <http://www.gnu.org/licenses/>.
 */

#include <iostream>
#include <cstdio>
#include <cmath>
#include <algorithm>

#include "master.h"
#include "grid.h"
#include "fields.h"
#include "diff.h"
#include "stats.h"
#include "cross.h"
#include "column.h"
#include "thermo.h"
#include "thermo_moist_functions.h"
#include "fast_math.h"
#include "timeloop.h"

#include "constants.h"
#include "microphys.h"
#include "microphys_2mom_warm.h"

namespace
{
    using namespace Constants;
    using namespace Thermo_moist_functions;
    using namespace Micro_2mom_warm_constants;
    using namespace Micro_2mom_warm_functions;

    template<typename TF>
    void remove_negative_values(TF* const restrict field,
                                const int istart, const int jstart, const int kstart,
                                const int iend,   const int jend,   const int kend,
                                const int jj,     const int kk)
    {
        for (int k=kstart; k<kend; k++)
            for (int j=jstart; j<jend; j++)
                #pragma ivdep
                for (int i=istart; i<iend; i++)
                {
                    const int ijk = i + j*jj + k*kk;
                    field[ijk] = std::max(TF(0.), field[ijk]);
                }
    }

    template<typename TF>
    void zero_field(TF* const restrict field, const int ncells)
    {
        for (int n=0; n<ncells; n++)
            field[n] = TF(0);
    }

    template<typename TF>
    TF* get_tmp_slice(std::vector<std::shared_ptr<Field3d<TF>>> &tmp_fields, int &slice_counter,
                      const int jcells, const int ikcells)
    {
        const int tmp_index   = slice_counter / jcells;     // Which tmp field in tmp_fields vector?
        const int fld_index   = slice_counter % jcells;     // Which slice in tmp field?
        const int slice_start = fld_index * ikcells;        // Start index of slice

        slice_counter++;

        return &(tmp_fields[tmp_index]->fld[slice_start]);
    }

}

// Microphysics calculated over entire 3D field
namespace mp3d
{
    namespace fm = Fast_math;

    // Autoconversion: formation of rain drop by coagulating cloud droplets
    template<typename TF>
    void autoconversion(TF* const restrict qrt, TF* const restrict nrt,
                        TF* const restrict qtt, TF* const restrict thlt,
                        const TF* const restrict qr,  const TF* const restrict ql,
                        const TF* const restrict rho, const TF* const restrict exner, const TF nc,
                        const int istart, const int jstart, const int kstart,
                        const int iend,   const int jend,   const int kend,
                        const int jj, const int kk)
    {
        const TF x_star = 2.6e-10;       // SB06, list of symbols, same as UCLA-LES
        const TF k_cc   = 9.44e9;        // UCLA-LES (Long, 1974), 4.44e9 in SB06, p48
        const TF nu_c   = 1;             // SB06, Table 1., same as UCLA-LES
        const TF kccxs  = k_cc / (TF(20.) * x_star) * (nu_c+2)*(nu_c+4) / fm::pow2(nu_c+1);

        for (int k=kstart; k<kend; k++)
            for (int j=jstart; j<jend; j++)
                #pragma ivdep
                for (int i=istart; i<iend; i++)
                {
                    const int ijk = i + j*jj + k*kk;
                    if (ql[ijk] > ql_min<TF>)
                    {
                        const TF xc      = rho[k] * ql[ijk] / nc;    // Mean mass of cloud drops [kg]
                        const TF tau     = TF(1.) - ql[ijk] / (ql[ijk] + qr[ijk] + dsmall);    // SB06, Eq 5
                        const TF phi_au  = TF(600.) * pow(tau, TF(0.68)) * fm::pow3(TF(1.) - pow(tau, TF(0.68)));    // UCLA-LES
                        const TF au_tend = rho_0<TF> / fm::pow2(rho[k]) * kccxs * fm::pow2(ql[ijk]*rho[k]) * fm::pow2(xc) *
                                               (TF(1.) + phi_au / fm::pow2(TF(1.)-tau)); // SB06, eq 4

                        qrt[ijk]  += au_tend;
                        nrt[ijk]  += au_tend * rho[k] / x_star;
                        qtt[ijk]  -= au_tend;
                        thlt[ijk] += Lv<TF> / (cp<TF> * exner[k]) * au_tend;
                    }
                }
    }

    // Accreation: growth of raindrops collecting cloud droplets
    template<typename TF>
    void accretion(TF* const restrict qrt, TF* const restrict qtt, TF* const restrict thlt,
                   const TF* const restrict qr,  const TF* const restrict ql,
                   const TF* const restrict rho, const TF* const restrict exner,
                   const int istart, const int jstart, const int kstart,
                   const int iend,   const int jend,   const int kend,
                   const int jj, const int kk)
    {
        const TF k_cr = 5.25; // SB06, p49

        for (int k=kstart; k<kend; k++)
            for (int j=jstart; j<jend; j++)
                #pragma ivdep
                for (int i=istart; i<iend; i++)
                {
                    const int ijk = i + j*jj + k*kk;
                    if (ql[ijk] > ql_min<TF> && qr[ijk] > qr_min<TF>)
                    {
                        const TF tau     = TF(1.) - ql[ijk] / (ql[ijk] + qr[ijk]); // SB06, Eq 5
                        const TF phi_ac  = fm::pow4(tau / (tau + TF(5e-5))); // SB06, Eq 8
                        const TF ac_tend = k_cr * (ql[ijk]*rho[k]) *  (qr[ijk]*rho[k]) * phi_ac * sqrt(rho_0<TF> / rho[k]) / rho[k]; // SB06, Eq 7

                        qrt[ijk]  += ac_tend;
                        qtt[ijk]  -= ac_tend;
                        thlt[ijk] += Lv<TF> / (cp<TF> * exner[k]) * ac_tend;
                    }
                }
    }


    // Calculate maximum sedimentation velocity
    template<typename TF>
    TF calc_max_sedimentation_cfl(TF* const restrict w_qr,
                                  const TF* const restrict qr, const TF* const restrict nr,
                                  const TF* const restrict rho, const TF* const restrict dzi,
                                  const double dt,
                                  const int istart, const int jstart, const int kstart,
                                  const int iend,   const int jend,   const int kend,
                                  const int icells, const int ijcells)
    {
        const TF w_max = 9.65; // 9.65=UCLA, 20=SS08, appendix A
        const TF a_R = 9.65;   // SB06, p51
        const TF c_R = 600;    // SB06, p51
        const TF Dv  = 25.0e-6;
        const TF b_R = a_R * exp(c_R*Dv); // UCLA-LES

        // Calculate sedimentation velocity at cell centre
        for (int k=kstart; k<kend; k++)
            for (int j=jstart; j<jend; j++)
                #pragma ivdep
                for (int i=istart; i<iend; i++)
                {
                    const int ijk = i + j*icells + k*ijcells;

                    if (qr[ijk] > qr_min<TF>)
                    {
                        // Calculate mean rain drop mass and diameter
                        const TF mr      = calc_rain_mass(qr[ijk], nr[ijk], rho[k]);
                        const TF dr      = calc_rain_diameter(mr);
                        const TF mur     = calc_mu_r(dr);
                        const TF lambdar = calc_lambda_r(mur, dr);

                        w_qr[ijk] = std::min(w_max, std::max(TF(0.1), a_R - b_R * TF(pow(TF(1.) + c_R/lambdar, TF(-1.)*(mur+TF(4.))))));
                    }
                    else
                    {
                        w_qr[ijk] = TF(0.);
                    }
                }

        // Mirror the values of w_qr over the ghost cells.
        // Bottom boundary.
        for (int j=jstart; j<jend; j++)
            #pragma ivdep
            for (int i=istart; i<iend; i++)
            {
                const int ijk = i + j*icells + kstart*ijcells;
                w_qr[ijk-ijcells] = w_qr[ijk];
            }

        // Top boundary.
        for (int j=jstart; j<jend; j++)
            #pragma ivdep
            for (int i=istart; i<iend; i++)
            {
                const int ijk = i + j*icells + (kend-1)*ijcells;
                w_qr[ijk+ijcells] = w_qr[ijk];
            }

        // Calculate maximum CFL based on interpolated velocity
        TF cfl_max = 1e-5;
        for (int k=kstart; k<kend; k++)
            for (int j=jstart; j<jend; j++)
                #pragma ivdep
                for (int i=istart; i<iend; i++)
                {
                    const int ijk = i + j*icells + k*ijcells;

                    const TF cfl_qr = TF(0.25) * (w_qr[ijk-ijcells] + TF(2.)*w_qr[ijk] + w_qr[ijk+ijcells]) * dzi[k] * TF(dt);
                    cfl_max = std::max(cfl_max, cfl_qr);
                }

        return cfl_max;
    }
}

// Microphysics calculated over 2D (xz) slices
namespace mp2d
{
    namespace fm = Fast_math;

    // Calculate microphysics properties which are used in multiple routines
    template<typename TF>
    void prepare_microphysics_slice(TF* const restrict rain_mass, TF* const restrict rain_diameter,
                                    TF* const restrict mu_r, TF* const restrict lambda_r,
                                    const TF* const restrict qr, const TF* const restrict nr,
                                    const TF* const restrict rho,
                                    const int istart, const int iend,
                                    const int kstart, const int kend,
                                    const int icells, const int ijcells, const int j)
    {

        for (int k=kstart; k<kend; k++)
            #pragma ivdep
            for (int i=istart; i<iend; i++)
            {
                const int ijk = i + j*icells + k*ijcells;
                const int ik  = i + k*icells;

                if (qr[ijk] > qr_min<TF>)
                {
                    rain_mass[ik]     = calc_rain_mass(qr[ijk], nr[ijk], rho[k]);
                    rain_diameter[ik] = calc_rain_diameter(rain_mass[ik]);
                    mu_r[ik]          = calc_mu_r(rain_diameter[ik]);
                    lambda_r[ik]      = calc_lambda_r(mu_r[ik], rain_diameter[ik]);
                }
                else
                {
                    rain_mass[ik]     = TF(0);
                    rain_diameter[ik] = TF(0);
                    mu_r[ik]          = TF(0);
                    lambda_r[ik]      = TF(0);
                }
            }
    }

    // Evaporation: evaporation of rain drops in unsaturated environment
    template<typename TF>
    void evaporation(TF* const restrict qrt, TF* const restrict nrt,
                     TF* const restrict qtt, TF* const restrict thlt,
                     const TF* const restrict qr, const TF* const restrict nr,
                     const TF* const restrict ql, const TF* const restrict T,
                     const TF* const restrict qt, const TF* const restrict thl,
                     const TF* const restrict rho, const TF* const restrict exner, const TF* const restrict p,
                     const TF* const restrict rain_mass, const TF* const restrict rain_diameter,
                     const int istart, const int jstart, const int kstart,
                     const int iend,   const int jend,   const int kend,
                     const int jj, const int kk, const int j)
    {
        const TF lambda_evap = 1.; // 1.0 in UCLA, 0.7 in DALES

        for (int k=kstart; k<kend; k++)
            #pragma ivdep
            for (int i=istart; i<iend; i++)
            {
                const int ik  = i + k*jj;
                const int ijk = i + j*jj + k*kk;

                if (qr[ijk] > qr_min<TF>)
                {
                    // Supersaturation over water (-, KP97 Eq 4-37).
                    const TF qv  = qt[ijk] - ql[ijk];
                    const TF qs  = qsat_liq(p[k], T[ijk]);
                    const TF S   = qv / qs - TF(1.);  // Saturation

                    if (S < TF(0))
                    {
                        const TF mr = rain_mass[ik];
                        const TF dr = rain_diameter[ik];

                        const TF Glv = TF(1.) / (Rv<TF> * T[ijk] / (esat_liq(T[ijk]) * D_v<TF>) +
                                                 (Lv<TF> / (K_t<TF> * T[ijk])) *
                                                 (Lv<TF> / (Rv<TF> * T[ijk]) - TF(1.))); // Cond/evap rate (kg m-1 s-1)?

                        const TF F = 1.; // Evaporation excludes ventilation term from SB06 (like UCLA, unimportant term? TODO: test)

                        const TF ev_tend = TF(2.) * Constants::pi<TF> * dr * Glv * S * F * nr[ijk] / rho[k];

                        qrt[ijk] += ev_tend;
                        nrt[ijk] += lambda_evap * ev_tend * rho[k] / mr;
                        qtt[ijk] -= ev_tend;
                        thlt[ijk] += Lv<TF> / (cp<TF> * exner[k]) * ev_tend;
                    }
                }
            }
    }

    // Selfcollection & breakup: growth of raindrops by mutual (rain-rain) coagulation, and breakup by collisions
    template<typename TF>
    void selfcollection_breakup(TF* const restrict nrt, const TF* const restrict qr, const TF* const restrict nr, const TF* const restrict rho,
                                const TF* const restrict rain_mass, const TF* const restrict rain_diameter,
                                const TF* const restrict lambda_r,
                                const int istart, const int jstart, const int kstart,
                                const int iend,   const int jend,   const int kend,
                                const int jj, const int kk, const int j)
    {
        const TF k_rr     = 7.12;   // SB06, p49
        const TF kappa_rr = 60.7;   // SB06, p49
        const TF D_eq     = 0.9e-3; // SB06, list of symbols
        const TF k_br1    = 1.0e3;  // SB06, p50, for 0.35e-3 <= Dr <= D_eq
        const TF k_br2    = 2.3e3;  // SB06, p50, for Dr > D_eq

        for (int k=kstart; k<kend; k++)
            #pragma ivdep
            for (int i=istart; i<iend; i++)
            {
                const int ik  = i + k*jj;
                const int ijk = i + j*jj + k*kk;

                if (qr[ijk] > qr_min<TF>)
                {
                    // Calculate mean rain drop mass and diameter
                    const TF dr      = rain_diameter[ik];
                    const TF lambdar = lambda_r[ik];

                    // Selfcollection
                    const TF sc_tend =
                        -k_rr * nr[ijk] * qr[ijk]*rho[k] /
                        std::pow(TF(1.) + kappa_rr / lambdar * pow(pirhow<TF>, TF(1.)/TF(3.)), TF(-9))
                        * sqrt(rho_0<TF> / rho[k]);

                    nrt[ijk] += sc_tend;

                    // Breakup
                    const TF dDr = dr - D_eq;
                    if (dr > TF(0.35e-3))
                    {
                        TF phi_br;
                        if (dr <= D_eq)
                            phi_br = k_br1 * dDr;
                        else
                            phi_br = TF(2.) * exp(k_br2 * dDr) - TF(1.);

                        const TF br_tend = -(phi_br + TF(1.)) * sc_tend;
                        nrt[ijk] += br_tend;
                    }
                }
            }
    }

    // Sedimentation from Stevens and Seifert (2008)
    template<typename TF>
    void sedimentation_ss08(TF* const restrict qrt, TF* const restrict nrt, TF* const restrict rr_bot,
                            TF* const restrict w_qr, TF* const restrict w_nr,
                            TF* const restrict c_qr, TF* const restrict c_nr,
                            TF* const restrict slope_qr, TF* const restrict slope_nr,
                            TF* const restrict flux_qr, TF* const restrict flux_nr,
                            const TF* const restrict mu_r, const TF* const restrict lambda_r,
                            const TF* const restrict qr, const TF* const restrict nr,
                            const TF* const restrict rho, const TF* const restrict rhoh,
                            const TF* const restrict dzi,
                            const TF* const restrict dz, const double dt,
                            const int istart, const int jstart, const int kstart,
                            const int iend,   const int jend,   const int kend,
                            const int icells, const int kcells, const int ijcells, const int j)
    {
        const TF w_max = 9.65; // 9.65=UCLA, 20=SS08, appendix A
        const TF a_R = 9.65;   // SB06, p51
        const TF c_R = 600;    // SB06, p51
        const TF Dv  = 25.0e-6;
        const TF b_R = a_R * exp(c_R*Dv); // UCLA-LES

        const int kk3d = ijcells;
        const int kk2d = icells;

        // 1. Calculate sedimentation velocity at cell center
        for (int k=kstart; k<kend; k++)
        {
            const TF rho_n = sqrt(TF(1.2) / rho[k]);
            #pragma ivdep
            for (int i=istart; i<iend; i++)
            {
                const int ijk = i + j*icells + k*ijcells;
                const int ik  = i + k*icells;

                if (qr[ijk] > qr_min<TF>)
                {
                    // SS08:
                    w_qr[ik] = std::min(w_max, std::max(TF(0.1), rho_n * a_R - b_R * TF(pow(TF(1.) + c_R/lambda_r[ik], TF(-1.)*(mu_r[ik]+TF(4.))))));
                    w_nr[ik] = std::min(w_max, std::max(TF(0.1), rho_n * a_R - b_R * TF(pow(TF(1.) + c_R/lambda_r[ik], TF(-1.)*(mu_r[ik]+TF(1.))))));
                }
                else
                {
                    w_qr[ik] = TF(0);
                    w_nr[ik] = TF(0);
                }
            }
        }

        // 1.1 Set one ghost cell to zero
        for (int i=istart; i<iend; i++)
        {
            const int ik1  = i + (kstart-1)*icells;
            const int ik2  = i + (kend    )*icells;
            w_qr[ik1] = w_qr[ik1+kk2d];
            w_nr[ik1] = w_nr[ik1+kk2d];
            w_qr[ik2] = TF(0.);
            w_nr[ik2] = TF(0.);
        }

        // 2. Calculate CFL number using interpolated sedimentation velocity
        for (int k=kstart; k<kend; k++)
            #pragma ivdep
            for (int i=istart; i<iend; i++)
            {
                const int ik  = i + k*icells;
                c_qr[ik] = TF(0.25) * (w_qr[ik-kk2d] + TF(2.)*w_qr[ik] + w_qr[ik+kk2d]) * dzi[k] * dt;
                c_nr[ik] = TF(0.25) * (w_nr[ik-kk2d] + TF(2.)*w_nr[ik] + w_nr[ik+kk2d]) * dzi[k] * dt;
            }

        // 3. Calculate slopes
        for (int k=kstart; k<kend; k++)
            #pragma ivdep
            for (int i=istart; i<iend; i++)
            {
                const int ijk = i + j*icells + k*ijcells;
                const int ik  = i + k*icells;

                slope_qr[ik] = minmod(qr[ijk]-qr[ijk-kk3d], qr[ijk+kk3d]-qr[ijk]);
                slope_nr[ik] = minmod(nr[ijk]-nr[ijk-kk3d], nr[ijk+kk3d]-nr[ijk]);
            }

        // Calculate flux
        // Set the fluxes at the top of the domain (kend) to zero
        for (int i=istart; i<iend; i++)
        {
            const int ik  = i + kend*icells;
            flux_qr[ik] = TF(0.);
            flux_nr[ik] = TF(0.);
        }

        for (int k=kend-1; k>kstart-1; k--)
            #pragma ivdep
            for (int i=istart; i<iend; i++)
            {
                const int ijk = i + j*icells + k*ijcells;
                const int ik  = i + k*icells;

                int kk;
                TF ftot, dzz, cc;

                // q_rain
                kk    = k;  // current grid level
                ftot  = TF(0);  // cumulative 'flux' (kg m-2)
                dzz   = TF(0);  // distance from zh[k]
                cc    = std::min(TF(1), c_qr[ik]);
                while (cc > 0 && kk < kend)
                {
                    const int ikk  = i + kk*icells;
                    const int ijkk = i + j*icells + kk*ijcells;

                    ftot  += rho[kk] * (qr[ijkk] + TF(0.5) * slope_qr[ikk] * (TF(1.)-cc)) * cc * dz[kk];

                    dzz   += dz[kk];
                    kk    += 1;
                    cc     = std::min(TF(1.), c_qr[ikk] - dzz*dzi[kk]);
                }

                // Given flux at top, limit bottom flux such that the total rain content stays >= 0.
                ftot = std::min(ftot, rho[k] * dz[k] * qr[ijk] - flux_qr[ik+icells] * TF(dt));
                flux_qr[ik] = -ftot / dt;

                // number density
                kk    = k;  // current grid level
                ftot  = TF(0);  // cumulative 'flux'
                dzz   = TF(0);  // distance from zh[k]
                cc    = std::min(TF(1), c_nr[ik]);
                while (cc > 0 && kk < kend)
                {
                    const int ikk  = i + kk*icells;
                    const int ijkk = i + j*icells + kk*ijcells;

                    ftot += rho[kk] * (nr[ijkk] + TF(0.5) * slope_nr[ikk] * (TF(1.)-cc)) * cc * dz[kk];

                    dzz   += dz[kk];
                    kk    += 1;
                    cc     = std::min(TF(1.), c_nr[ikk] - dzz*dzi[k]);
                }

                // Given flux at top, limit bottom flux such that the number density stays >= 0.
                ftot = std::min(ftot, rho[k] * dz[k] * nr[ijk] - flux_nr[ik+icells] * TF(dt));
                flux_nr[ik] = -ftot / dt;
            }

        // Calculate tendency
        for (int k=kstart; k<kend; k++)
            #pragma ivdep
            for (int i=istart; i<iend; i++)
            {
                const int ijk = i + j*icells + k*ijcells;
                const int ik  = i + k*icells;

                qrt[ijk] += -(flux_qr[ik+kk2d] - flux_qr[ik]) / rho[k] * dzi[k];
                nrt[ijk] += -(flux_nr[ik+kk2d] - flux_nr[ik]) / rho[k] * dzi[k];
            }


        // Store surface sedimentation flux
        // Sedimentation flux is already multiplied with density (see flux div. calculation), so
        // the resulting flux is in kg m-2 s-1, with rho_water = 1000 kg/m3 this equals a rain rate in mm s-1
        for (int i=istart; i<iend; i++)
        {
            const int ij  = i + j*icells;
            const int ik  = i + kstart*icells;

            rr_bot[ij] = -flux_qr[ik];
        }
    }
}

template<typename TF>
Microphys_2mom_warm<TF>::Microphys_2mom_warm(Master& masterin, Grid<TF>& gridin, Fields<TF>& fieldsin, Input& inputin) :
    Microphys<TF>(masterin, gridin, fieldsin, inputin)
{
    auto& gd = grid.get_grid_data();
    swmicrophys = Microphys_type::Warm_2mom;

    // Read microphysics switches and settings
    swmicrobudget = inputin.get_item<bool>("micro", "swmicrobudget", "", false);
<<<<<<< HEAD
    cflmax        = inputin.get_item<TF>("micro", "cflmax", "", 2.);
    Nc0           = inputin.get_item<TF>("micro", "Nc0", "");
=======
    cflmax = inputin.get_item<TF>("micro", "cflmax", "", 2.);
    Nc0 = inputin.get_item<TF>("micro", "Nc0", "");
>>>>>>> 75521331

    // Initialize the qr (rain water specific humidity) and nr (droplot number concentration) fields
    const std::string group_name = "thermo";

    fields.init_prognostic_field("qr", "Rain water specific humidity", "kg kg-1", group_name, gd.sloc, false);
    fields.init_prognostic_field("nr", "Number density rain", "m-3", group_name, gd.sloc, false);

    // Load the viscosity for both fields.
    fields.sp.at("qr")->visc = inputin.get_item<TF>("fields", "svisc", "qr");
    fields.sp.at("nr")->visc = inputin.get_item<TF>("fields", "svisc", "nr");
}

template<typename TF>
Microphys_2mom_warm<TF>::~Microphys_2mom_warm()
{
}

template<typename TF>
void Microphys_2mom_warm<TF>::init()
{
    auto& gd = grid.get_grid_data();

    rr_bot.resize(gd.ijcells);     // 2D surface sedimentation flux (rain rate)
}

template<typename TF>
void Microphys_2mom_warm<TF>::create(
        Input& inputin, Netcdf_handle& input_nc, Timeloop<TF>& timeloop,
        Stats<TF>& stats, Cross<TF>& cross, Dump<TF>& dump, Column<TF>& column, const std::string& sim_name)
{
    const std::string group_name = "thermo";

    // BvS: for now I have left the init of statistics and cross-sections here
    // If this gets out of hand, move initialisation to separate function like in e.g. thermo_moist

    // Add variables to the statistics
    if (stats.get_switch())
    {
        // Time series
        stats.add_time_series("rr", "Mean surface rain rate", "kg m-2 s-1", group_name);
        stats.add_profs(*fields.sp.at("qr"), "z", {"frac", "cover"}, group_name);

        if (swmicrobudget)
        {
            // Microphysics tendencies for qr, nr, thl and qt
            stats.add_prof("sed_qrt", "Sedimentation tendency of qr", "kg kg-1 s-1", "z", group_name);
            stats.add_prof("sed_nrt", "Sedimentation tendency of nr", "m3 s-1", "z", group_name);

            stats.add_prof("auto_qrt" , "Autoconversion tendency qr",  "kg kg-1 s-1", "z", group_name);
            stats.add_prof("auto_nrt" , "Autoconversion tendency nr",  "m-3 s-1", "z", group_name);
            stats.add_prof("auto_thlt", "Autoconversion tendency thl", "K s-1", "z", group_name);
            stats.add_prof("auto_qtt" , "Autoconversion tendency qt",  "kg kg-1 s-1", "z", group_name);

            stats.add_prof("evap_qrt" , "Evaporation tendency qr",  "kg kg-1 s-1", "z", group_name);
            stats.add_prof("evap_nrt" , "Evaporation tendency nr",  "m-3 s-1", "z", group_name);
            stats.add_prof("evap_thlt", "Evaporation tendency thl", "K s-1", "z", group_name);
            stats.add_prof("evap_qtt" , "Evaporation tendency qt",  "kg kg-1 s-1", "z", group_name);

            stats.add_prof("scbr_nrt" , "Selfcollection and breakup tendency nr", "m-3 s-1", "z", group_name);

            stats.add_prof("accr_qrt" , "Accretion tendency qr",  "kg kg-1 s-1", "z", group_name);
            stats.add_prof("accr_thlt", "Accretion tendency thl", "K s-1", "z", group_name);
            stats.add_prof("accr_qtt" , "Accretion tendency qt",  "kg kg-1 s-1", "z", group_name);
        }

        stats.add_tendency(*fields.st.at("thl"), "z", tend_name, tend_longname);
        stats.add_tendency(*fields.st.at("qt") , "z", tend_name, tend_longname);
        stats.add_tendency(*fields.st.at("qr") , "z", tend_name, tend_longname);
        stats.add_tendency(*fields.st.at("nr") , "z", tend_name, tend_longname);
    }

    // Add variables to column statistics
    if (column.get_switch())
    {
        column.add_time_series("rr", "Surface rain rate", "kg m-2 s-1");
    }

    // Create cross sections
    // 1. Variables that this class can calculate/provide:
    std::vector<std::string> allowed_crossvars = {"rr_bot"};
    // 2. Cross-reference with the variables requested in the .ini file:
    crosslist = cross.get_enabled_variables(allowed_crossvars);
}

#ifndef USECUDA
template<typename TF>
void Microphys_2mom_warm<TF>::exec(Thermo<TF>& thermo, Timeloop<TF>& timeloop, Stats<TF>& stats)
{
    auto& gd = grid.get_grid_data();
    const double dt = timeloop.get_sub_time_step();

    // Remove spurious negative values from qr and nr fields
    remove_negative_values(fields.sp.at("qr")->fld.data(), gd.istart, gd.jstart, gd.kstart,
                           gd.iend, gd.jend, gd.kend, gd.icells, gd.ijcells);
    remove_negative_values(fields.sp.at("nr")->fld.data(), gd.istart, gd.jstart, gd.kstart,
                           gd.iend, gd.jend, gd.kend, gd.icells, gd.ijcells);

    // Get cloud liquid water specific humidity from thermodynamics
    auto ql = fields.get_tmp();
<<<<<<< HEAD
    thermo.get_thermo_field(*ql, "ql", false, false);
    //thermo.get_thermo_field(*ql, "ql_qi", false, false);

    auto T = fields.get_tmp();
    thermo.get_thermo_field(*T, "T", false, false);
=======
    thermo.get_thermo_field(*ql, "qlqi", false, false);
>>>>>>> 75521331

    // Get pressure and exner function from thermodynamics
    std::vector<TF> p     = thermo.get_basestate_vector("p");
    std::vector<TF> exner = thermo.get_basestate_vector("exner");

    // Microphysics is handled in XZ slices, to
    // (1) limit the required number of tmp fields
    // (2) re-use some expensive calculations used in multiple microphysics routines.
    const int ikcells    = gd.icells * gd.kcells;                           // Size of XZ slice
    const int n_slices   = 12;                                              // Number of XZ slices required
    const int n_tmp_flds = std::ceil(static_cast<TF>(n_slices)/gd.jcells);  // Number of required tmp fields

    // Load the required number of tmp fields:
    std::vector<std::shared_ptr<Field3d<TF>>> tmp_fields;
    for (int n=0; n<n_tmp_flds; ++n)
        tmp_fields.push_back(fields.get_tmp());

    // Get pointers to slices in tmp fields:
    int slice_counter = 0;

    TF* w_qr = get_tmp_slice<TF>(tmp_fields, slice_counter, gd.jcells, ikcells);
    TF* w_nr = get_tmp_slice<TF>(tmp_fields, slice_counter, gd.jcells, ikcells);

    TF* c_qr = get_tmp_slice<TF>(tmp_fields, slice_counter, gd.jcells, ikcells);
    TF* c_nr = get_tmp_slice<TF>(tmp_fields, slice_counter, gd.jcells, ikcells);

    TF* slope_qr = get_tmp_slice<TF>(tmp_fields, slice_counter, gd.jcells, ikcells);
    TF* slope_nr = get_tmp_slice<TF>(tmp_fields, slice_counter, gd.jcells, ikcells);

    TF* flux_qr = get_tmp_slice<TF>(tmp_fields, slice_counter, gd.jcells, ikcells);
    TF* flux_nr = get_tmp_slice<TF>(tmp_fields, slice_counter, gd.jcells, ikcells);

    TF* rain_mass = get_tmp_slice<TF>(tmp_fields, slice_counter, gd.jcells, ikcells);
    TF* rain_diam = get_tmp_slice<TF>(tmp_fields, slice_counter, gd.jcells, ikcells);

    TF* lambda_r = get_tmp_slice<TF>(tmp_fields, slice_counter, gd.jcells, ikcells);
    TF* mu_r     = get_tmp_slice<TF>(tmp_fields, slice_counter, gd.jcells, ikcells);

    // ---------------------------------
    // Calculate microphysics tendencies
    // ---------------------------------

    // Autoconversion; formation of rain drop by coagulating cloud droplets
<<<<<<< HEAD
    mp3d::autoconversion(
            fields.st.at("qr")->fld.data(),
            fields.st.at("nr")->fld.data(),
            fields.st.at("qt")->fld.data(),
            fields.st.at("thl")->fld.data(),
            fields.sp.at("qr")->fld.data(),
            ql->fld.data(),
            fields.rhoref.data(),
            exner.data(), Nc0,
            gd.istart, gd.jstart, gd.kstart,
            gd.iend,   gd.jend,   gd.kend,
            gd.icells, gd.ijcells);
=======
    mp3d::autoconversion(fields.st.at("qr")->fld.data(), fields.st.at("nr")->fld.data(), fields.st.at("qt")->fld.data(), fields.st.at("thl")->fld.data(),
                         fields.sp.at("qr")->fld.data(), ql->fld.data(), fields.rhoref.data(), exner.data(), Nc0,
                         gd.istart, gd.jstart, gd.kstart,
                         gd.iend,   gd.jend,   gd.kend,
                         gd.icells, gd.ijcells);
>>>>>>> 75521331

    // Accretion; growth of raindrops collecting cloud droplets
    mp3d::accretion(
            fields.st.at("qr")->fld.data(),
            fields.st.at("qt")->fld.data(),
            fields.st.at("thl")->fld.data(),
            fields.sp.at("qr")->fld.data(),
            ql->fld.data(),
            fields.rhoref.data(),
            exner.data(),
            gd.istart, gd.jstart, gd.kstart,
            gd.iend,   gd.jend,   gd.kend,
            gd.icells, gd.ijcells);

    // Rest of the microphysics is handled per XZ slice
    for (int j=gd.jstart; j<gd.jend; ++j)
    {
        // Prepare the XZ slices which are used in all routines
        mp2d::prepare_microphysics_slice(
                rain_mass,
                rain_diam,
                mu_r,
                lambda_r,
                fields.sp.at("qr")->fld.data(),
                fields.sp.at("nr")->fld.data(),
                fields.rhoref.data(),
                gd.istart, gd.iend,
                gd.kstart, gd.kend,
                gd.icells, gd.ijcells, j);

        // Evaporation; evaporation of rain drops in unsaturated environment
        mp2d::evaporation(
                fields.st.at("qr")->fld.data(),
                fields.st.at("nr")->fld.data(),
                fields.st.at("qt")->fld.data(),
                fields.st.at("thl")->fld.data(),
                fields.sp.at("qr")->fld.data(),
                fields.sp.at("nr")->fld.data(),
                ql->fld.data(),
                T->fld.data(),
                fields.sp.at("qt")->fld.data(),
                fields.sp.at("thl")->fld.data(),
                fields.rhoref.data(),
                exner.data(), p.data(),
                rain_mass, rain_diam,
                gd.istart, gd.jstart, gd.kstart,
                gd.iend,   gd.jend,   gd.kend,
                gd.icells, gd.ijcells, j);

        // Self collection and breakup; growth of raindrops by mutual (rain-rain) coagulation, and breakup by collisions
        mp2d::selfcollection_breakup(
                fields.st.at("nr")->fld.data(),
                fields.sp.at("qr")->fld.data(),
                fields.sp.at("nr")->fld.data(),
                fields.rhoref.data(),
                rain_mass, rain_diam, lambda_r,
                gd.istart, gd.jstart, gd.kstart,
                gd.iend,   gd.jend,   gd.kend,
                gd.icells, gd.ijcells, j);

        // Sedimentation; sub-grid sedimentation of rain
        mp2d::sedimentation_ss08(
                fields.st.at("qr")->fld.data(),
                fields.st.at("nr")->fld.data(),
                rr_bot.data(),
                w_qr, w_nr, c_qr, c_nr, slope_qr,
                slope_nr, flux_qr, flux_nr, mu_r, lambda_r,
                fields.sp.at("qr")->fld.data(),
                fields.sp.at("nr")->fld.data(),
                fields.rhoref.data(),
                fields.rhorefh.data(),
                gd.dzi.data(), gd.dz.data(), dt,
                gd.istart, gd.jstart, gd.kstart,
                gd.iend,   gd.jend,   gd.kend,
                gd.icells, gd.kcells, gd.ijcells, j);
    }

    // Release all local tmp fields in use
    for (auto& it: tmp_fields)
        fields.release_tmp(it);

    fields.release_tmp(ql);
    fields.release_tmp(T);

    stats.calc_tend(*fields.st.at("thl"), tend_name);
    stats.calc_tend(*fields.st.at("qt"),  tend_name);
    stats.calc_tend(*fields.st.at("qr"),  tend_name);
    stats.calc_tend(*fields.st.at("nr"),  tend_name);
}
#endif

template<typename TF>
void Microphys_2mom_warm<TF>::exec_stats(Stats<TF>& stats, Thermo<TF>& thermo, const double dt)
{
    auto& gd = grid.get_grid_data();

    // Time series
    const TF no_offset = 0.;
    const TF no_threshold = 0.;
    const TF threshold_qr = 1.e-6;

    stats.calc_stats_2d("rr", rr_bot, no_offset);
    stats.calc_stats("qr", *fields.sp.at("qr"), no_offset, threshold_qr);

    if (swmicrobudget)
    {
        // Vertical profiles. The statistics of qr & nr are handled by fields.cxx
        // Get cloud liquid water specific humidity from thermodynamics
        auto ql = fields.get_tmp();
        ql->loc = gd.sloc;
        thermo.get_thermo_field(*ql, "ql", false, true);

        auto T = fields.get_tmp();
        thermo.get_thermo_field(*T, "T", false, true);

        // Get pressure and exner function from thermodynamics
        std::vector<TF> p     = thermo.get_basestate_vector("p");
        std::vector<TF> exner = thermo.get_basestate_vector("exner");

        // Microphysics is (partially) handled in XZ slices, to
        // (1) limit the required number of tmp fields
        // (2) re-use some expensive calculations used in multiple microphysics routines.
        const int ikcells    = gd.icells * gd.kcells;                           // Size of XZ slice
        const int n_slices   = 12;                                              // Number of XZ slices required
        const int n_tmp_flds = std::ceil(static_cast<TF>(n_slices)/gd.jcells);  // Number of required tmp fields

        // Load the required number of tmp fields:
        std::vector<std::shared_ptr<Field3d<TF>>> tmp_fields;
        for (int n=0; n<n_tmp_flds; ++n)
            tmp_fields.push_back(fields.get_tmp());

        // Get pointers to slices in tmp fields:
        int slice_counter = 0;

        TF* w_qr = get_tmp_slice<TF>(tmp_fields, slice_counter, gd.jcells, ikcells);
        TF* w_nr = get_tmp_slice<TF>(tmp_fields, slice_counter, gd.jcells, ikcells);

        TF* c_qr = get_tmp_slice<TF>(tmp_fields, slice_counter, gd.jcells, ikcells);
        TF* c_nr = get_tmp_slice<TF>(tmp_fields, slice_counter, gd.jcells, ikcells);

        TF* slope_qr = get_tmp_slice<TF>(tmp_fields, slice_counter, gd.jcells, ikcells);
        TF* slope_nr = get_tmp_slice<TF>(tmp_fields, slice_counter, gd.jcells, ikcells);

        TF* flux_qr = get_tmp_slice<TF>(tmp_fields, slice_counter, gd.jcells, ikcells);
        TF* flux_nr = get_tmp_slice<TF>(tmp_fields, slice_counter, gd.jcells, ikcells);

        TF* rain_mass = get_tmp_slice<TF>(tmp_fields, slice_counter, gd.jcells, ikcells);
        TF* rain_diam = get_tmp_slice<TF>(tmp_fields, slice_counter, gd.jcells, ikcells);

        TF* lambda_r = get_tmp_slice<TF>(tmp_fields, slice_counter, gd.jcells, ikcells);
        TF* mu_r     = get_tmp_slice<TF>(tmp_fields, slice_counter, gd.jcells, ikcells);

        // Get 4 tmp fields for all tendencies (qrt, nrt, thlt, qtt) :-(
        auto qrt  = fields.get_tmp();
        auto nrt  = fields.get_tmp();
        auto thlt = fields.get_tmp();
        auto qtt  = fields.get_tmp();
        qrt->loc  = gd.sloc;
        nrt->loc  = gd.sloc;
        thlt->loc = gd.sloc;
        qtt->loc  = gd.sloc;

        // Calculate tendencies
        // Autoconversion; formation of rain drop by coagulating cloud droplets
        // -------------------------
        zero_field(qrt->fld.data(),  gd.ncells);
        zero_field(nrt->fld.data(),  gd.ncells);
        zero_field(thlt->fld.data(), gd.ncells);
        zero_field(qtt->fld.data(),  gd.ncells);

        mp3d::autoconversion(qrt->fld.data(), nrt->fld.data(), qtt->fld.data(), thlt->fld.data(),
                             fields.sp.at("qr")->fld.data(), ql->fld.data(), fields.rhoref.data(), exner.data(), Nc0,
                             gd.istart, gd.jstart, gd.kstart,
                             gd.iend,   gd.jend,   gd.kend,
                             gd.icells, gd.ijcells);

        stats.calc_stats("auto_qrt" , *qrt , no_offset, no_threshold);
        stats.calc_stats("auto_nrt" , *nrt , no_offset, no_threshold);
        stats.calc_stats("auto_thlt", *thlt, no_offset, no_threshold);
        stats.calc_stats("auto_qtt" , *qtt , no_offset, no_threshold);

        // Accretion; growth of raindrops collecting cloud droplets
        // -------------------------
        zero_field(qrt->fld.data(),  gd.ncells);
        zero_field(thlt->fld.data(), gd.ncells);
        zero_field(qtt->fld.data(),  gd.ncells);

        mp3d::accretion(qrt->fld.data(), qtt->fld.data(), thlt->fld.data(),
                        fields.sp.at("qr")->fld.data(), ql->fld.data(), fields.rhoref.data(), exner.data(),
                        gd.istart, gd.jstart, gd.kstart,
                        gd.iend,   gd.jend,   gd.kend,
                        gd.icells, gd.ijcells);

        stats.calc_stats("accr_qrt" , *qrt , no_offset, no_threshold);
        stats.calc_stats("accr_thlt", *thlt, no_offset, no_threshold);
        stats.calc_stats("accr_qtt" , *qtt , no_offset, no_threshold);

        // Rest of the microphysics is handled per XZ slice
        // Evaporation; evaporation of rain drops in unsaturated environment
        // -------------------------
        zero_field(qrt->fld.data(),  gd.ncells);
        zero_field(nrt->fld.data(),  gd.ncells);
        zero_field(thlt->fld.data(), gd.ncells);
        zero_field(qtt->fld.data(),  gd.ncells);

        for (int j=gd.jstart; j<gd.jend; ++j)
        {
            mp2d::prepare_microphysics_slice(rain_mass, rain_diam, mu_r, lambda_r,
                                             fields.sp.at("qr")->fld.data(), fields.sp.at("nr")->fld.data(), fields.rhoref.data(),
                                             gd.istart, gd.iend, gd.kstart, gd.kend, gd.icells, gd.ijcells, j);

            mp2d::evaporation(qrt->fld.data(), nrt->fld.data(),  qtt->fld.data(), thlt->fld.data(),
                              fields.sp.at("qr")->fld.data(), fields.sp.at("nr")->fld.data(),  ql->fld.data(), T->fld.data(),
                              fields.sp.at("qt")->fld.data(), fields.sp.at("thl")->fld.data(), fields.rhoref.data(), exner.data(), p.data(),
                              rain_mass, rain_diam,
                              gd.istart, gd.jstart, gd.kstart,
                              gd.iend,   gd.jend,   gd.kend,
                              gd.icells, gd.ijcells, j);
        }

        stats.calc_stats("evap_qrt" , *qrt , no_offset, no_threshold);
        stats.calc_stats("evap_nrt" , *nrt , no_offset, no_threshold);
        stats.calc_stats("evap_thlt", *thlt, no_offset, no_threshold);
        stats.calc_stats("evap_qtt" , *qtt , no_offset, no_threshold);

        // Self collection and breakup; growth of raindrops by mutual (rain-rain) coagulation, and breakup by collisions
        // -------------------------
        zero_field(nrt->fld.data(),  gd.ncells);

        for (int j=gd.jstart; j<gd.jend; ++j)
        {
            mp2d::prepare_microphysics_slice(rain_mass, rain_diam, mu_r, lambda_r,
                                             fields.sp.at("qr")->fld.data(), fields.sp.at("nr")->fld.data(), fields.rhoref.data(),
                                             gd.istart, gd.iend, gd.kstart, gd.kend, gd.icells, gd.ijcells, j);

            mp2d::selfcollection_breakup(nrt->fld.data(), fields.sp.at("qr")->fld.data(), fields.sp.at("nr")->fld.data(), fields.rhoref.data(),
                                         rain_mass, rain_diam, lambda_r,
                                         gd.istart, gd.jstart, gd.kstart,
                                         gd.iend,   gd.jend,   gd.kend,
                                         gd.icells, gd.ijcells, j);
        }

        stats.calc_stats("scbr_nrt" , *nrt , no_offset, no_threshold);

        // Sedimentation; sub-grid sedimentation of rain
        // -------------------------
        zero_field(qrt->fld.data(),  gd.ncells);
        zero_field(nrt->fld.data(),  gd.ncells);

        for (int j=gd.jstart; j<gd.jend; ++j)
        {
            mp2d::prepare_microphysics_slice(rain_mass, rain_diam, mu_r, lambda_r,
                                             fields.sp.at("qr")->fld.data(), fields.sp.at("nr")->fld.data(), fields.rhoref.data(),
                                             gd.istart, gd.iend, gd.kstart, gd.kend, gd.icells, gd.ijcells, j);

            mp2d::sedimentation_ss08(qrt->fld.data(), nrt->fld.data(), rr_bot.data(),
                                     w_qr, w_nr, c_qr, c_nr, slope_qr, slope_nr, flux_qr, flux_nr, mu_r, lambda_r,
                                     fields.sp.at("qr")->fld.data(), fields.sp.at("nr")->fld.data(),
                                     fields.rhoref.data(), fields.rhorefh.data(), gd.dzi.data(), gd.dz.data(), dt,
                                     gd.istart, gd.jstart, gd.kstart,
                                     gd.iend,   gd.jend,   gd.kend,
                                     gd.icells, gd.kcells, gd.ijcells, j);
        }

        stats.calc_stats("sed_qrt" , *qrt , no_offset, no_threshold);
        stats.calc_stats("sed_nrt" , *nrt , no_offset, no_threshold);

        // Release all local tmp fields in use
        for (auto& it: tmp_fields)
            fields.release_tmp(it);

        fields.release_tmp(ql  );
        fields.release_tmp(T   );
        fields.release_tmp(qrt );
        fields.release_tmp(nrt );
        fields.release_tmp(thlt);
        fields.release_tmp(qtt );
    }
}

#ifndef USECUDA
template<typename TF>
void Microphys_2mom_warm<TF>::exec_column(Column<TF>& column)
{
    const TF no_offset = 0.;
    column.calc_time_series("rr", rr_bot.data(), no_offset);
}
#endif

template<typename TF>
void Microphys_2mom_warm<TF>::exec_cross(Cross<TF>& cross, unsigned long iotime)
{
    TF no_offset = 0.;
    if (cross.get_switch())
    {
        for (auto& it : crosslist)
        {
            if (it == "rr_bot")
                cross.cross_plane(rr_bot.data(), no_offset, "rr_bot", iotime);
        }
    }
}

#ifndef USECUDA
template<typename TF>
unsigned long Microphys_2mom_warm<TF>::get_time_limit(unsigned long idt, const double dt)
{
    auto& gd = grid.get_grid_data();

    // Calculate the maximum sedimentation CFL number
    auto w_qr = fields.get_tmp();
    TF cfl = mp3d::calc_max_sedimentation_cfl(
        w_qr->fld.data(), fields.sp.at("qr")->fld.data(), fields.sp.at("nr")->fld.data(),
        fields.rhoref.data(), gd.dzi.data(), dt,
        gd.istart, gd.jstart, gd.kstart,
        gd.iend,   gd.jend,   gd.kend,
        gd.icells, gd.ijcells);

    fields.release_tmp(w_qr);

    // Get maximum CFL across all MPI tasks
    master.max(&cfl, 1);

    return idt * cflmax / cfl;
}
#endif

template<typename TF>
bool Microphys_2mom_warm<TF>::has_mask(std::string name)
{
    if (std::find(available_masks.begin(), available_masks.end(), name) != available_masks.end())
        return true;
    else
        return false;
}

template<typename TF>
void Microphys_2mom_warm<TF>::get_mask(Stats<TF>& stats, std::string mask_name)
{
    auto& gd = grid.get_grid_data();

    if (mask_name == "qr")
    {
        TF threshold = 1e-6;

        // Interpolate qr to half level:
        auto qrh = fields.get_tmp();
        grid.interpolate_2nd(qrh->fld.data(), fields.sp.at("qr")->fld.data(), gd.sloc.data(), gd.wloc.data());

        // Calculate masks
        stats.set_mask_thres(mask_name, *fields.sp.at("qr"), *qrh, threshold, Stats_mask_type::Plus);

        fields.release_tmp(qrh);
    }
    else
    {
        std::string message = "Double moment warm microphysics can not provide mask: \"" + mask_name +"\"";
        throw std::runtime_error(message);
    }
}

template<typename TF>
void Microphys_2mom_warm<TF>::get_surface_rain_rate(std::vector<TF>& field)
{
    // Make a hard copy of the surface precipitation field
    field = rr_bot;
}


#ifdef FLOAT_SINGLE
template class Microphys_2mom_warm<float>;
#else
template class Microphys_2mom_warm<double>;
#endif<|MERGE_RESOLUTION|>--- conflicted
+++ resolved
@@ -1,8 +1,8 @@
 /*
  * MicroHH
- * Copyright (c) 2011-2023 Chiel van Heerwaarden
- * Copyright (c) 2011-2023 Thijs Heus
- * Copyright (c) 2014-2023 Bart van Stratum
+ * Copyright (c) 2011-2020 Chiel van Heerwaarden
+ * Copyright (c) 2011-2020 Thijs Heus
+ * Copyright (c) 2014-2020 Bart van Stratum
  *
  * This file is part of MicroHH
  *
@@ -558,13 +558,8 @@
 
     // Read microphysics switches and settings
     swmicrobudget = inputin.get_item<bool>("micro", "swmicrobudget", "", false);
-<<<<<<< HEAD
     cflmax        = inputin.get_item<TF>("micro", "cflmax", "", 2.);
     Nc0           = inputin.get_item<TF>("micro", "Nc0", "");
-=======
-    cflmax = inputin.get_item<TF>("micro", "cflmax", "", 2.);
-    Nc0 = inputin.get_item<TF>("micro", "Nc0", "");
->>>>>>> 75521331
 
     // Initialize the qr (rain water specific humidity) and nr (droplot number concentration) fields
     const std::string group_name = "thermo";
@@ -605,7 +600,7 @@
     {
         // Time series
         stats.add_time_series("rr", "Mean surface rain rate", "kg m-2 s-1", group_name);
-        stats.add_profs(*fields.sp.at("qr"), "z", {"frac", "cover"}, group_name);
+        stats.add_profs(*fields.sp.at("qr"), "z", {"frac", "path", "cover"}, group_name);
 
         if (swmicrobudget)
         {
@@ -664,15 +659,10 @@
 
     // Get cloud liquid water specific humidity from thermodynamics
     auto ql = fields.get_tmp();
-<<<<<<< HEAD
-    thermo.get_thermo_field(*ql, "ql", false, false);
-    //thermo.get_thermo_field(*ql, "ql_qi", false, false);
+    thermo.get_thermo_field(*ql, "qlqi", false, false);
 
     auto T = fields.get_tmp();
     thermo.get_thermo_field(*T, "T", false, false);
-=======
-    thermo.get_thermo_field(*ql, "qlqi", false, false);
->>>>>>> 75521331
 
     // Get pressure and exner function from thermodynamics
     std::vector<TF> p     = thermo.get_basestate_vector("p");
@@ -716,7 +706,6 @@
     // ---------------------------------
 
     // Autoconversion; formation of rain drop by coagulating cloud droplets
-<<<<<<< HEAD
     mp3d::autoconversion(
             fields.st.at("qr")->fld.data(),
             fields.st.at("nr")->fld.data(),
@@ -729,13 +718,6 @@
             gd.istart, gd.jstart, gd.kstart,
             gd.iend,   gd.jend,   gd.kend,
             gd.icells, gd.ijcells);
-=======
-    mp3d::autoconversion(fields.st.at("qr")->fld.data(), fields.st.at("nr")->fld.data(), fields.st.at("qt")->fld.data(), fields.st.at("thl")->fld.data(),
-                         fields.sp.at("qr")->fld.data(), ql->fld.data(), fields.rhoref.data(), exner.data(), Nc0,
-                         gd.istart, gd.jstart, gd.kstart,
-                         gd.iend,   gd.jend,   gd.kend,
-                         gd.icells, gd.ijcells);
->>>>>>> 75521331
 
     // Accretion; growth of raindrops collecting cloud droplets
     mp3d::accretion(
