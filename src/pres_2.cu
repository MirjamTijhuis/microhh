/*
 * MicroHH
 * Copyright (c) 2011-2015 Chiel van Heerwaarden
 * Copyright (c) 2011-2015 Thijs Heus
 * Copyright (c) 2014-2015 Bart van Stratum
 *
 * This file is part of MicroHH
 *
 * MicroHH is free software: you can redistribute it and/or modify
 * it under the terms of the GNU General Public License as published by
 * the Free Software Foundation, either version 3 of the License, or
 * (at your option) any later version.

 * MicroHH is distributed in the hope that it will be useful,
 * but WITHOUT ANY WARRANTY; without even the implied warranty of
 * MERCHANTABILITY or FITNESS FOR A PARTICULAR PURPOSE.  See the
 * GNU General Public License for more details.

 * You should have received a copy of the GNU General Public License
 * along with MicroHH.  If not, see <http://www.gnu.org/licenses/>.
 */

#include <cstdio>
#include <cmath>
#include <algorithm>
#include <fftw3.h>
#include <cufft.h>
#include "master.h"
#include "grid.h"
#include "fields.h"
#include "pres.h"
#include "pres_2.h"
#include "defines.h"
#include "model.h"
#include "tools.h"
#include "constants.h"

namespace Pres2_g
{
  __global__ void presin(double * __restrict__ p,
                         double * __restrict__ u ,  double * __restrict__ v ,     double * __restrict__ w ,
                         double * __restrict__ ut,  double * __restrict__ vt,     double * __restrict__ wt,
                         double * __restrict__ dzi, double * __restrict__ rhoref, double * __restrict__ rhorefh,
                         double dxi, double dyi, double dti,
                         const int jj, const int kk,
                         const int jjp, const int kkp,
                         const int imax, const int jmax, const int kmax,
                         const int igc, const int jgc, const int kgc)
  {
    const int ii = 1;
    const int i = blockIdx.x*blockDim.x + threadIdx.x;
    const int j = blockIdx.y*blockDim.y + threadIdx.y;
    const int k = blockIdx.z;

    if(i < imax && j < jmax && k < kmax)
    {
      const int ijkp = i + j*jjp + k*kkp;
      const int ijk  = i+igc + (j+jgc)*jj + (k+kgc)*kk;

      p[ijkp] = rhoref [k+kgc]   * ( (ut[ijk+ii] + u[ijk+ii] * dti) - (ut[ijk] + u[ijk] * dti) ) * dxi
              + rhoref [k+kgc]   * ( (vt[ijk+jj] + v[ijk+jj] * dti) - (vt[ijk] + v[ijk] * dti) ) * dyi
            + ( rhorefh[k+kgc+1] * (  wt[ijk+kk] + w[ijk+kk] * dti)
              - rhorefh[k+kgc  ] * (  wt[ijk   ] + w[ijk   ] * dti) ) * dzi[k+kgc];
    }
  }

  __global__ void presout(double * __restrict__ ut, double * __restrict__ vt, double * __restrict__ wt,
                          double * __restrict__ p,
                          double * __restrict__ dzhi, const double dxi, const double dyi,
                          const int jj, const int kk,
                          const int istart, const int jstart, const int kstart,
                          const int iend, const int jend, const int kend)
  {
    const int i = blockIdx.x*blockDim.x + threadIdx.x + istart;
    const int j = blockIdx.y*blockDim.y + threadIdx.y + jstart;
    const int k = blockIdx.z + kstart;

    const int ii = 1;

    if(i < iend && j < jend && k < kend)
    {
      int ijk = i + j*jj + k*kk;
      ut[ijk] -= (p[ijk] - p[ijk-ii]) * dxi;
      vt[ijk] -= (p[ijk] - p[ijk-jj]) * dyi;
      wt[ijk] -= (p[ijk] - p[ijk-kk]) * dzhi[k];
    }
  }

  __global__ void solveout(double * __restrict__ p, double * __restrict__ work3d,
                           const int jj, const int kk,
                           const int jjp, const int kkp,
                           const int istart, const int jstart, const int kstart,
                           const int imax, const int jmax, const int kmax)
  {
    const int i = blockIdx.x*blockDim.x + threadIdx.x;
    const int j = blockIdx.y*blockDim.y + threadIdx.y;
    const int k = blockIdx.z;

    if(i < imax && j < jmax && k < kmax)
    {
      const int ijk  = i + j*jj + k*kk;
      const int ijkp = i+istart + (j+jstart)*jjp + (k+kstart)*kkp;

      p[ijkp] = work3d[ijk];

      if(k == 0)
        p[ijkp-kkp] = p[ijkp];
    }
  }

  __global__ void solvein(double * __restrict__ p,
                          double * __restrict__ work3d, double * __restrict__ b,
                          double * __restrict__ a, double * __restrict__ c,
                          double * __restrict__ dz, double * __restrict__ rhoref,
                          double * __restrict__ bmati, double * __restrict__ bmatj,
                          const int jj, const int kk,
                          const int imax, const int jmax, const int kmax,
                          const int kstart)
  {
    int i = blockIdx.x*blockDim.x + threadIdx.x;
    int j = blockIdx.y*blockDim.y + threadIdx.y;
    int k = blockIdx.z;

    if(i < imax && j < jmax && k < kmax)
    {
      int ijk = i + j*jj + k*kk;

      // CvH this needs to be taken into account in case of an MPI run
      // iindex = mpi->mpicoordy * iblock + i;
      // jindex = mpi->mpicoordx * jblock + j;
      // b[ijk] = dz[k+kgc]*dz[k+kgc] * (bmati[iindex]+bmatj[jindex]) - (a[k]+c[k]);
      //  if(iindex == 0 && jindex == 0)

      b[ijk] = dz[k+kstart]*dz[k+kstart] * rhoref[k+kstart]*(bmati[i]+bmatj[j]) - (a[k]+c[k]);
      p[ijk] = dz[k+kstart]*dz[k+kstart] * p[ijk];

      if(k == 0)
      {
        // substitute BC's
        // ijk = i + j*jj;
        b[ijk] += a[0];
      }
      else if(k == kmax-1)
      {
        // for wave number 0, which contains average, set pressure at top to zero
        if(i == 0 && j == 0)
          b[ijk] -= c[k];
        // set dp/dz at top to zero
        else
          b[ijk] += c[k];
      }
    }
  }

  __global__ void tdma(double * __restrict__ a, double * __restrict__ b, double * __restrict__ c,
                       double * __restrict__ p, double * __restrict__ work3d,
                       const int jj, const int kk,
                       const int imax, const int jmax, const int kmax)
  {
    const int i = blockIdx.x*blockDim.x + threadIdx.x;
    const int j = blockIdx.y*blockDim.y + threadIdx.y;

    if(i < imax && j < jmax)
    {
      const int ij = i + j*jj;
      int k,ijk;

      double work2d = b[ij];
      p[ij] /= work2d;

      for(k=1; k<kmax; k++)
      {
        ijk = ij + k*kk;
        work3d[ijk] = c[k-1] / work2d;
        work2d = b[ijk] - a[k]*work3d[ijk];
        p[ijk] -= a[k]*p[ijk-kk];
        p[ijk] /= work2d;
      }

      for(k=kmax-2; k>=0; k--)
      {
        ijk = ij + k*kk;
        p[ijk] -= work3d[ijk+kk]*p[ijk+kk];
      }
    }
  }

  __global__ void calcdivergence(double * __restrict__ u, double * __restrict__ v, double * __restrict__ w,
                                 double * __restrict__ div, double * __restrict__ dzi,
                                 double * __restrict__ rhoref, double * __restrict__ rhorefh,
                                 double dxi, double dyi,
                                 int jj, int kk, int istart, int jstart, int kstart,
                                 int iend, int jend, int kend)
  {
    int i = blockIdx.x*blockDim.x + threadIdx.x + istart;
    int j = blockIdx.y*blockDim.y + threadIdx.y + jstart;
    int k = blockIdx.z + kstart;
    int ii = 1;

    if(i < iend && j < jend && k < kend)
    {
      int ijk = i + j*jj + k*kk;
      div[ijk] = rhoref[k]*((u[ijk+ii]-u[ijk])*dxi + (v[ijk+jj]-v[ijk])*dyi)
               + (rhorefh[k+1]*w[ijk+kk]-rhorefh[k]*w[ijk])*dzi[k];
    }
  }
} // End namespace.

void Pres2::prepareDevice()
{
  const int kmemsize = grid->kmax*sizeof(double);
  const int imemsize = grid->itot*sizeof(double);
  const int jmemsize = grid->jtot*sizeof(double);

  const int ijmemsize = grid->imax*grid->jmax*sizeof(double);

  cudaSafeCall(cudaMalloc((void**)&bmati_g, imemsize  ));
  cudaSafeCall(cudaMalloc((void**)&bmatj_g, jmemsize  ));
  cudaSafeCall(cudaMalloc((void**)&a_g, kmemsize      ));
  cudaSafeCall(cudaMalloc((void**)&c_g, kmemsize      ));
  cudaSafeCall(cudaMalloc((void**)&work2d_g, ijmemsize));

  cudaSafeCall(cudaMemcpy(bmati_g, bmati, imemsize, cudaMemcpyHostToDevice   ));
  cudaSafeCall(cudaMemcpy(bmatj_g, bmatj, jmemsize, cudaMemcpyHostToDevice   ));
  cudaSafeCall(cudaMemcpy(a_g, a, kmemsize, cudaMemcpyHostToDevice           ));
  cudaSafeCall(cudaMemcpy(c_g, c, kmemsize, cudaMemcpyHostToDevice           ));
  cudaSafeCall(cudaMemcpy(work2d_g, work2d, ijmemsize, cudaMemcpyHostToDevice));

<<<<<<< HEAD
  // cuFFT
  cudaSafeCall(cudaMalloc((void **)&ffti_complex_g, sizeof(cufftDoubleComplex)*(grid->jtot * (grid->itot/2+1)))); // sizeof(complex) = 16
  cudaSafeCall(cudaMalloc((void **)&fftj_complex_g, sizeof(cufftDoubleComplex)*(grid->itot * (grid->jtot/2+1))));

  // Make cuFFT plan
  int rank      = 1;

  // Double input
  int i_ni[]    = {grid->itot}; 
  int i_nj[]    = {grid->jtot};  
  int i_istride = 1;
  int i_jstride = grid->itot;
  int i_idist   = grid->itot;
  int i_jdist   = 1;

  // Double-complex output
  int o_ni[]    = {grid->itot/2+1};
  int o_nj[]    = {grid->jtot/2+1};
  int o_istride = 1;
  int o_jstride = grid->itot;
  int o_idist   = grid->itot/2+1;
  int o_jdist   = 1;

  // Forward FFTs
  cufftPlanMany(&iplanf, rank, i_ni, i_ni, i_istride, i_idist, o_ni, o_istride, o_idist, CUFFT_D2Z, grid->jtot);
  cufftPlanMany(&jplanf, rank, i_nj, i_nj, i_jstride, i_jdist, o_nj, o_jstride, o_jdist, CUFFT_D2Z, grid->itot);

  // Backward FFTs
  // NOTE: input size is always the 'logical' size of the FFT, so itot or jtot, not itot/2+1 or jtot/2+1 
  cufftPlanMany(&iplanb, rank, i_ni, o_ni, o_istride, o_idist, i_ni, i_istride, i_idist, CUFFT_Z2D, grid->jtot);
  cufftPlanMany(&jplanb, rank, i_nj, o_nj, o_jstride, o_jdist, i_nj, i_jstride, i_jdist, CUFFT_Z2D, grid->itot);

  return 0;
=======
  makeCufftPlan();
>>>>>>> 306b9c3f
}

void Pres2::clearDevice()
{
<<<<<<< HEAD
  cudaSafeCall(cudaFree(bmati_g       ));
  cudaSafeCall(cudaFree(bmatj_g       ));
  cudaSafeCall(cudaFree(a_g           ));
  cudaSafeCall(cudaFree(c_g           ));
  cudaSafeCall(cudaFree(work2d_g      ));
  cudaSafeCall(cudaFree(ffti_complex_g));
  cudaSafeCall(cudaFree(fftj_complex_g));

  cufftDestroy(iplanf);
  cufftDestroy(jplanf);
  cufftDestroy(iplanb);
  cufftDestroy(jplanb);
 
  return 0; 
=======
  cudaSafeCall(cudaFree(bmati_g ));
  cudaSafeCall(cudaFree(bmatj_g ));
  cudaSafeCall(cudaFree(a_g     ));
  cudaSafeCall(cudaFree(c_g     ));
  cudaSafeCall(cudaFree(work2d_g));
>>>>>>> 306b9c3f
}

#ifdef USECUDA
void Pres2::exec(double dt)
{
  const int blocki = grid->iThreadBlock;
  const int blockj = grid->jThreadBlock;
  const int gridi = grid->imax/blocki + (grid->imax%blocki > 0);
  const int gridj = grid->jmax/blockj + (grid->jmax%blockj > 0);

  // 3D grid
  dim3 gridGPU (gridi,  gridj,  grid->kmax);
  dim3 blockGPU(blocki, blockj, 1);

  // 2D grid
  dim3 grid2dGPU (gridi,  gridj);
  dim3 block2dGPU(blocki, blockj);

  const int offs = grid->memoffset;

  // calculate the cyclic BCs first
<<<<<<< HEAD
  grid->boundary_cyclic_g(&fields->ut->data_g[offs]);
  grid->boundary_cyclic_g(&fields->vt->data_g[offs]);
  grid->boundary_cyclic_g(&fields->wt->data_g[offs]);

  pres_2_presin<<<gridGPU, blockGPU>>>(fields->sd["p"]->data_g,
                                       &fields->u->data_g[offs],  &fields->v->data_g[offs],  &fields->w->data_g[offs],
                                       &fields->ut->data_g[offs], &fields->vt->data_g[offs], &fields->wt->data_g[offs],
                                       grid->dzi_g, fields->rhoref_g, fields->rhorefh_g, 
                                       1./grid->dx, 1./grid->dy, 1./dt,
                                       grid->icellsp, grid->ijcellsp, grid->imax, grid->imax*grid->jmax, 
                                       grid->imax, grid->jmax, grid->kmax,
                                       grid->igc, grid->jgc, grid->kgc);
  cudaCheckError();

  // Forward FFT -> how to get rid of the loop at the host side....
  // A massive FFT (e.g. 3D field) would require large host fields for the FFT output
  int kk = grid->itot*grid->jtot;
  for (int k=0; k<grid->ktot; ++k)
  {
    int ijk = k*kk;

    cufftExecD2Z(iplanf, (cufftDoubleReal*)&fields->sd["p"]->data_g[ijk], ffti_complex_g);
    cudaThreadSynchronize();
    pres_2_complex_double_x<<<grid2dGPU,block2dGPU>>>(ffti_complex_g, &fields->sd["p"]->data_g[ijk], grid->itot, grid->jtot, true); 
    cudaCheckError();

    cufftExecD2Z(jplanf, (cufftDoubleReal*)&fields->sd["p"]->data_g[ijk], fftj_complex_g);
    cudaThreadSynchronize();
    pres_2_complex_double_y<<<grid2dGPU,block2dGPU>>>(fftj_complex_g, &fields->sd["p"]->data_g[ijk], grid->itot, grid->jtot, true); 
    cudaCheckError();
  } 

  pres_2_solvein<<<gridGPU, blockGPU>>>(fields->sd["p"]->data_g,
                                        fields->sd["tmp1"]->data_g, fields->sd["tmp2"]->data_g,
                                        a_g, c_g,
                                        grid->dz_g, fields->rhoref_g, bmati_g, bmatj_g,
                                        grid->imax, grid->imax*grid->jmax,
                                        grid->imax, grid->jmax, grid->kmax,
                                        grid->kstart);
  cudaCheckError();

  pres_2_tdma<<<grid2dGPU, block2dGPU>>>(a_g, fields->sd["tmp2"]->data_g, c_g,
                                         fields->sd["p"]->data_g, fields->sd["tmp1"]->data_g,
                                         grid->imax, grid->imax*grid->jmax,
                                         grid->imax, grid->jmax, grid->kmax);
  cudaCheckError();

  // Backward FFT 
  for (int k=0; k<grid->ktot; ++k)
  {
    int ijk = k*kk;

    pres_2_complex_double_y<<<grid2dGPU,block2dGPU>>>(fftj_complex_g, &fields->sd["p"]->data_g[ijk], grid->itot, grid->jtot, false); 
    cufftExecZ2D(jplanb, fftj_complex_g, (cufftDoubleReal*)&fields->sd["p"]->data_g[ijk]);
    cudaThreadSynchronize();
    cudaCheckError();

    pres_2_complex_double_x<<<grid2dGPU,block2dGPU>>>(ffti_complex_g, &fields->sd["p"]->data_g[ijk], grid->itot, grid->jtot, false); 
    cufftExecZ2D(iplanb, ffti_complex_g, (cufftDoubleReal*)&fields->sd["p"]->data_g[ijk]);
    cudaThreadSynchronize();
    pres_2_normalize<<<grid2dGPU,block2dGPU>>>(&fields->sd["p"]->data_g[ijk], grid->itot, grid->jtot, 1./(grid->itot*grid->jtot));
    cudaCheckError();
  } 

  cudaSafeCall(cudaMemcpy(fields->sd["tmp1"]->data_g, fields->sd["p"]->data_g, grid->ncellsp*sizeof(double), cudaMemcpyDeviceToDevice));

  pres_2_solveout<<<gridGPU, blockGPU>>>(&fields->sd["p"]->data_g[offs], fields->sd["tmp1"]->data_g,
                                         grid->imax, grid->imax*grid->jmax,
                                         grid->icellsp, grid->ijcellsp,
                                         grid->istart, grid->jstart, grid->kstart,
                                         grid->imax, grid->jmax, grid->kmax);
  cudaCheckError();

  grid->boundary_cyclic_g(&fields->sd["p"]->data_g[offs]);

  pres_2_presout<<<gridGPU, blockGPU>>>(&fields->ut->data_g[offs], &fields->vt->data_g[offs], &fields->wt->data_g[offs],
                                        &fields->sd["p"]->data_g[offs],
                                        grid->dzhi_g, 1./grid->dx, 1./grid->dy,
                                        grid->icellsp, grid->ijcellsp,
                                        grid->istart, grid->jstart, grid->kstart,
                                        grid->iend, grid->jend, grid->kend);
=======
  grid->boundaryCyclic_g(&fields->ut->data_g[offs]);
  grid->boundaryCyclic_g(&fields->vt->data_g[offs]);
  grid->boundaryCyclic_g(&fields->wt->data_g[offs]);

  Pres2_g::presin<<<gridGPU, blockGPU>>>(fields->sd["p"]->data_g,
                                         &fields->u->data_g[offs],  &fields->v->data_g[offs],  &fields->w->data_g[offs],
                                         &fields->ut->data_g[offs], &fields->vt->data_g[offs], &fields->wt->data_g[offs],
                                         grid->dzi_g, fields->rhoref_g, fields->rhorefh_g,
                                         1./grid->dx, 1./grid->dy, 1./dt,
                                         grid->icellsp, grid->ijcellsp, grid->imax, grid->imax*grid->jmax,
                                         grid->imax, grid->jmax, grid->kmax,
                                         grid->igc, grid->jgc, grid->kgc);
  cudaCheckError();

  fftForward(fields->sd["p"]->data_g, fields->atmp["tmp1"]->data_g, fields->atmp["tmp2"]->data_g);

  Pres2_g::solvein<<<gridGPU, blockGPU>>>(fields->sd["p"]->data_g,
                                          fields->atmp["tmp1"]->data_g, fields->atmp["tmp2"]->data_g,
                                          a_g, c_g,
                                          grid->dz_g, fields->rhoref_g, bmati_g, bmatj_g,
                                          grid->imax, grid->imax*grid->jmax,
                                          grid->imax, grid->jmax, grid->kmax,
                                          grid->kstart);
  cudaCheckError();

  Pres2_g::tdma<<<grid2dGPU, block2dGPU>>>(a_g, fields->atmp["tmp2"]->data_g, c_g,
                                           fields->sd["p"]->data_g, fields->atmp["tmp1"]->data_g,
                                           grid->imax, grid->imax*grid->jmax,
                                           grid->imax, grid->jmax, grid->kmax);
  cudaCheckError();

  fftBackward(fields->sd["p"]->data_g, fields->atmp["tmp1"]->data_g, fields->atmp["tmp2"]->data_g);

  cudaSafeCall(cudaMemcpy(fields->atmp["tmp1"]->data_g, fields->sd["p"]->data_g, grid->ncellsp*sizeof(double), cudaMemcpyDeviceToDevice));

  Pres2_g::solveout<<<gridGPU, blockGPU>>>(&fields->sd["p"]->data_g[offs], fields->atmp["tmp1"]->data_g,
                                           grid->imax, grid->imax*grid->jmax,
                                           grid->icellsp, grid->ijcellsp,
                                           grid->istart, grid->jstart, grid->kstart,
                                           grid->imax, grid->jmax, grid->kmax);
  cudaCheckError();

  grid->boundaryCyclic_g(&fields->sd["p"]->data_g[offs]);

  Pres2_g::presout<<<gridGPU, blockGPU>>>(&fields->ut->data_g[offs], &fields->vt->data_g[offs], &fields->wt->data_g[offs],
                                          &fields->sd["p"]->data_g[offs],
                                          grid->dzhi_g, 1./grid->dx, 1./grid->dy,
                                          grid->icellsp, grid->ijcellsp,
                                          grid->istart, grid->jstart, grid->kstart,
                                          grid->iend, grid->jend, grid->kend);
>>>>>>> 306b9c3f
  cudaCheckError();
}
#endif

#ifdef USECUDA
double Pres2::checkDivergence()
{
  const int blocki = grid->iThreadBlock;
  const int blockj = grid->jThreadBlock;
  const int gridi  = grid->imax/blocki + (grid->imax%blocki > 0);
  const int gridj  = grid->jmax/blockj + (grid->jmax%blockj > 0);

  double divmax = 0;

  dim3 gridGPU (gridi, gridj, grid->kcells);
  dim3 blockGPU(blocki, blockj, 1);

  const double dxi = 1./grid->dx;
  const double dyi = 1./grid->dy;

  const int offs = grid->memoffset;

<<<<<<< HEAD
  pres_2_calcdivergence<<<gridGPU, blockGPU>>>(&fields->u->data_g[offs], &fields->v->data_g[offs], &fields->w->data_g[offs], 
                                               &fields->a["tmp1"]->data_g[offs], grid->dzi_g, 
                                               fields->rhoref_g, fields->rhorefh_g, dxi, dyi,
                                               grid->icellsp, grid->ijcellsp,
                                               grid->istart,  grid->jstart, grid->kstart,
                                               grid->iend,    grid->jend,   grid->kend);
=======
  Pres2_g::calcdivergence<<<gridGPU, blockGPU>>>(&fields->u->data_g[offs], &fields->v->data_g[offs], &fields->w->data_g[offs],
                                                 &fields->atmp["tmp1"]->data_g[offs], grid->dzi_g,
                                                 fields->rhoref_g, fields->rhorefh_g, dxi, dyi,
                                                 grid->icellsp, grid->ijcellsp,
                                                 grid->istart,  grid->jstart, grid->kstart,
                                                 grid->iend,    grid->jend,   grid->kend);
>>>>>>> 306b9c3f
  cudaCheckError();

  divmax = grid->getMax_g(&fields->atmp["tmp1"]->data_g[offs], fields->atmp["tmp2"]->data_g);
  grid->getMax(&divmax);

  return divmax;
}
#endif<|MERGE_RESOLUTION|>--- conflicted
+++ resolved
@@ -226,69 +226,16 @@
   cudaSafeCall(cudaMemcpy(c_g, c, kmemsize, cudaMemcpyHostToDevice           ));
   cudaSafeCall(cudaMemcpy(work2d_g, work2d, ijmemsize, cudaMemcpyHostToDevice));
 
-<<<<<<< HEAD
-  // cuFFT
-  cudaSafeCall(cudaMalloc((void **)&ffti_complex_g, sizeof(cufftDoubleComplex)*(grid->jtot * (grid->itot/2+1)))); // sizeof(complex) = 16
-  cudaSafeCall(cudaMalloc((void **)&fftj_complex_g, sizeof(cufftDoubleComplex)*(grid->itot * (grid->jtot/2+1))));
-
-  // Make cuFFT plan
-  int rank      = 1;
-
-  // Double input
-  int i_ni[]    = {grid->itot}; 
-  int i_nj[]    = {grid->jtot};  
-  int i_istride = 1;
-  int i_jstride = grid->itot;
-  int i_idist   = grid->itot;
-  int i_jdist   = 1;
-
-  // Double-complex output
-  int o_ni[]    = {grid->itot/2+1};
-  int o_nj[]    = {grid->jtot/2+1};
-  int o_istride = 1;
-  int o_jstride = grid->itot;
-  int o_idist   = grid->itot/2+1;
-  int o_jdist   = 1;
-
-  // Forward FFTs
-  cufftPlanMany(&iplanf, rank, i_ni, i_ni, i_istride, i_idist, o_ni, o_istride, o_idist, CUFFT_D2Z, grid->jtot);
-  cufftPlanMany(&jplanf, rank, i_nj, i_nj, i_jstride, i_jdist, o_nj, o_jstride, o_jdist, CUFFT_D2Z, grid->itot);
-
-  // Backward FFTs
-  // NOTE: input size is always the 'logical' size of the FFT, so itot or jtot, not itot/2+1 or jtot/2+1 
-  cufftPlanMany(&iplanb, rank, i_ni, o_ni, o_istride, o_idist, i_ni, i_istride, i_idist, CUFFT_Z2D, grid->jtot);
-  cufftPlanMany(&jplanb, rank, i_nj, o_nj, o_jstride, o_jdist, i_nj, i_jstride, i_jdist, CUFFT_Z2D, grid->itot);
-
-  return 0;
-=======
   makeCufftPlan();
->>>>>>> 306b9c3f
 }
 
 void Pres2::clearDevice()
 {
-<<<<<<< HEAD
-  cudaSafeCall(cudaFree(bmati_g       ));
-  cudaSafeCall(cudaFree(bmatj_g       ));
-  cudaSafeCall(cudaFree(a_g           ));
-  cudaSafeCall(cudaFree(c_g           ));
-  cudaSafeCall(cudaFree(work2d_g      ));
-  cudaSafeCall(cudaFree(ffti_complex_g));
-  cudaSafeCall(cudaFree(fftj_complex_g));
-
-  cufftDestroy(iplanf);
-  cufftDestroy(jplanf);
-  cufftDestroy(iplanb);
-  cufftDestroy(jplanb);
- 
-  return 0; 
-=======
   cudaSafeCall(cudaFree(bmati_g ));
   cudaSafeCall(cudaFree(bmatj_g ));
   cudaSafeCall(cudaFree(a_g     ));
   cudaSafeCall(cudaFree(c_g     ));
   cudaSafeCall(cudaFree(work2d_g));
->>>>>>> 306b9c3f
 }
 
 #ifdef USECUDA
@@ -310,89 +257,6 @@
   const int offs = grid->memoffset;
 
   // calculate the cyclic BCs first
-<<<<<<< HEAD
-  grid->boundary_cyclic_g(&fields->ut->data_g[offs]);
-  grid->boundary_cyclic_g(&fields->vt->data_g[offs]);
-  grid->boundary_cyclic_g(&fields->wt->data_g[offs]);
-
-  pres_2_presin<<<gridGPU, blockGPU>>>(fields->sd["p"]->data_g,
-                                       &fields->u->data_g[offs],  &fields->v->data_g[offs],  &fields->w->data_g[offs],
-                                       &fields->ut->data_g[offs], &fields->vt->data_g[offs], &fields->wt->data_g[offs],
-                                       grid->dzi_g, fields->rhoref_g, fields->rhorefh_g, 
-                                       1./grid->dx, 1./grid->dy, 1./dt,
-                                       grid->icellsp, grid->ijcellsp, grid->imax, grid->imax*grid->jmax, 
-                                       grid->imax, grid->jmax, grid->kmax,
-                                       grid->igc, grid->jgc, grid->kgc);
-  cudaCheckError();
-
-  // Forward FFT -> how to get rid of the loop at the host side....
-  // A massive FFT (e.g. 3D field) would require large host fields for the FFT output
-  int kk = grid->itot*grid->jtot;
-  for (int k=0; k<grid->ktot; ++k)
-  {
-    int ijk = k*kk;
-
-    cufftExecD2Z(iplanf, (cufftDoubleReal*)&fields->sd["p"]->data_g[ijk], ffti_complex_g);
-    cudaThreadSynchronize();
-    pres_2_complex_double_x<<<grid2dGPU,block2dGPU>>>(ffti_complex_g, &fields->sd["p"]->data_g[ijk], grid->itot, grid->jtot, true); 
-    cudaCheckError();
-
-    cufftExecD2Z(jplanf, (cufftDoubleReal*)&fields->sd["p"]->data_g[ijk], fftj_complex_g);
-    cudaThreadSynchronize();
-    pres_2_complex_double_y<<<grid2dGPU,block2dGPU>>>(fftj_complex_g, &fields->sd["p"]->data_g[ijk], grid->itot, grid->jtot, true); 
-    cudaCheckError();
-  } 
-
-  pres_2_solvein<<<gridGPU, blockGPU>>>(fields->sd["p"]->data_g,
-                                        fields->sd["tmp1"]->data_g, fields->sd["tmp2"]->data_g,
-                                        a_g, c_g,
-                                        grid->dz_g, fields->rhoref_g, bmati_g, bmatj_g,
-                                        grid->imax, grid->imax*grid->jmax,
-                                        grid->imax, grid->jmax, grid->kmax,
-                                        grid->kstart);
-  cudaCheckError();
-
-  pres_2_tdma<<<grid2dGPU, block2dGPU>>>(a_g, fields->sd["tmp2"]->data_g, c_g,
-                                         fields->sd["p"]->data_g, fields->sd["tmp1"]->data_g,
-                                         grid->imax, grid->imax*grid->jmax,
-                                         grid->imax, grid->jmax, grid->kmax);
-  cudaCheckError();
-
-  // Backward FFT 
-  for (int k=0; k<grid->ktot; ++k)
-  {
-    int ijk = k*kk;
-
-    pres_2_complex_double_y<<<grid2dGPU,block2dGPU>>>(fftj_complex_g, &fields->sd["p"]->data_g[ijk], grid->itot, grid->jtot, false); 
-    cufftExecZ2D(jplanb, fftj_complex_g, (cufftDoubleReal*)&fields->sd["p"]->data_g[ijk]);
-    cudaThreadSynchronize();
-    cudaCheckError();
-
-    pres_2_complex_double_x<<<grid2dGPU,block2dGPU>>>(ffti_complex_g, &fields->sd["p"]->data_g[ijk], grid->itot, grid->jtot, false); 
-    cufftExecZ2D(iplanb, ffti_complex_g, (cufftDoubleReal*)&fields->sd["p"]->data_g[ijk]);
-    cudaThreadSynchronize();
-    pres_2_normalize<<<grid2dGPU,block2dGPU>>>(&fields->sd["p"]->data_g[ijk], grid->itot, grid->jtot, 1./(grid->itot*grid->jtot));
-    cudaCheckError();
-  } 
-
-  cudaSafeCall(cudaMemcpy(fields->sd["tmp1"]->data_g, fields->sd["p"]->data_g, grid->ncellsp*sizeof(double), cudaMemcpyDeviceToDevice));
-
-  pres_2_solveout<<<gridGPU, blockGPU>>>(&fields->sd["p"]->data_g[offs], fields->sd["tmp1"]->data_g,
-                                         grid->imax, grid->imax*grid->jmax,
-                                         grid->icellsp, grid->ijcellsp,
-                                         grid->istart, grid->jstart, grid->kstart,
-                                         grid->imax, grid->jmax, grid->kmax);
-  cudaCheckError();
-
-  grid->boundary_cyclic_g(&fields->sd["p"]->data_g[offs]);
-
-  pres_2_presout<<<gridGPU, blockGPU>>>(&fields->ut->data_g[offs], &fields->vt->data_g[offs], &fields->wt->data_g[offs],
-                                        &fields->sd["p"]->data_g[offs],
-                                        grid->dzhi_g, 1./grid->dx, 1./grid->dy,
-                                        grid->icellsp, grid->ijcellsp,
-                                        grid->istart, grid->jstart, grid->kstart,
-                                        grid->iend, grid->jend, grid->kend);
-=======
   grid->boundaryCyclic_g(&fields->ut->data_g[offs]);
   grid->boundaryCyclic_g(&fields->vt->data_g[offs]);
   grid->boundaryCyclic_g(&fields->wt->data_g[offs]);
@@ -443,7 +307,6 @@
                                           grid->icellsp, grid->ijcellsp,
                                           grid->istart, grid->jstart, grid->kstart,
                                           grid->iend, grid->jend, grid->kend);
->>>>>>> 306b9c3f
   cudaCheckError();
 }
 #endif
@@ -466,21 +329,12 @@
 
   const int offs = grid->memoffset;
 
-<<<<<<< HEAD
-  pres_2_calcdivergence<<<gridGPU, blockGPU>>>(&fields->u->data_g[offs], &fields->v->data_g[offs], &fields->w->data_g[offs], 
-                                               &fields->a["tmp1"]->data_g[offs], grid->dzi_g, 
-                                               fields->rhoref_g, fields->rhorefh_g, dxi, dyi,
-                                               grid->icellsp, grid->ijcellsp,
-                                               grid->istart,  grid->jstart, grid->kstart,
-                                               grid->iend,    grid->jend,   grid->kend);
-=======
   Pres2_g::calcdivergence<<<gridGPU, blockGPU>>>(&fields->u->data_g[offs], &fields->v->data_g[offs], &fields->w->data_g[offs],
                                                  &fields->atmp["tmp1"]->data_g[offs], grid->dzi_g,
                                                  fields->rhoref_g, fields->rhorefh_g, dxi, dyi,
                                                  grid->icellsp, grid->ijcellsp,
                                                  grid->istart,  grid->jstart, grid->kstart,
                                                  grid->iend,    grid->jend,   grid->kend);
->>>>>>> 306b9c3f
   cudaCheckError();
 
   divmax = grid->getMax_g(&fields->atmp["tmp1"]->data_g[offs], fields->atmp["tmp2"]->data_g);
