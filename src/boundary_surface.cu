/*
 * MicroHH
 * Copyright (c) 2011-2020 Chiel van Heerwaarden
 * Copyright (c) 2011-2020 Thijs Heus
 * Copyright (c) 2014-2020 Bart van Stratum
 *
 * This file is part of MicroHH
 *
 * MicroHH is free software: you can redistribute it and/or modify
 * it under the terms of the GNU General Public License as published by
 * the Free Software Foundation, either version 3 of the License, or
 * (at your option) any later version.

 * MicroHH is distributed in the hope that it will be useful,
 * but WITHOUT ANY WARRANTY; without even the implied warranty of
 * MERCHANTABILITY or FITNESS FOR A PARTICULAR PURPOSE.  See the
 * GNU General Public License for more details.

 * You should have received a copy of the GNU General Public License
 * along with MicroHH.  If not, see <http://www.gnu.org/licenses/>.
 */

#include <cstdio>
#include <iostream>
#include "master.h"
#include "grid.h"
#include "fields.h"
#include "defines.h"
#include "constants.h"
#include "thermo.h"
#include "model.h"
#include "master.h"
#include "tools.h"
#include "timedep.h"
#include "monin_obukhov.h"
#include "boundary_surface.h"
#include "boundary_surface_kernels_gpu.h"
#include "fast_math.h"
#include "column.h"

namespace
{
    namespace most = Monin_obukhov;
    namespace fm = Fast_math;
    namespace bsk = Boundary_surface_kernels_g;

    const int nzL = 10000; // Size of the lookup table for MO iterations.

    template<typename TF, bool sw_constant_z0> __global__
    void stability_g(
            TF* const __restrict__ ustar,
            TF* const __restrict__ obuk,
            int* const __restrict__ nobuk_g,
            const TF* const __restrict__ b,
            const TF* const __restrict__ bbot,
            const TF* const __restrict__ bfluxbot,
            const TF* const __restrict__ dutot,
            const TF* const __restrict__ z0m,
            const TF* const __restrict__ z0h,
            const float* const __restrict__ zL_sl_g,
            const float* const __restrict__ f_sl_g,
            const TF db_ref,
            const TF zsl,
            const int icells, const int jcells,
            const int kstart, const int jj, int kk,
            const Boundary_type mbcbot,
            const Boundary_type thermobc)
    {
        const int i = blockIdx.x*blockDim.x + threadIdx.x;
        const int j = blockIdx.y*blockDim.y + threadIdx.y;

        if (i < icells && j < jcells)
        {
            const int ij  = i + j*jj;
            const int ijk = i + j*jj + kstart*kk;

            // case 1: fixed buoyancy flux and fixed ustar
            if (mbcbot == Boundary_type::Ustar_type && thermobc == Boundary_type::Flux_type)
            {
                obuk[ij] = -fm::pow3(ustar[ij]) / (Constants::kappa<TF>*bfluxbot[ij]);
            }
            // case 2: fixed buoyancy flux and free ustar
            else if (mbcbot == Boundary_type::Dirichlet_type && thermobc == Boundary_type::Flux_type)
            {
                if (sw_constant_z0)
                    obuk[ij] = bsk::calc_obuk_noslip_flux_lookup_g(zL_sl_g, f_sl_g, nobuk_g[ij], dutot[ij], bfluxbot[ij], zsl);
                else
                    obuk[ij] = bsk::calc_obuk_noslip_flux_iterative_g(obuk[ij], dutot[ij], bfluxbot[ij], zsl, z0m[ij]);

                ustar[ij] = dutot[ij] * most::fm(zsl, z0m[ij], obuk[ij]);
            }
            // case 3: fixed buoyancy surface value and free ustar
            else if (mbcbot == Boundary_type::Dirichlet_type && thermobc == Boundary_type::Dirichlet_type)
            {
                TF db = b[ijk] - bbot[ij] + db_ref;
                if (sw_constant_z0)
                    obuk[ij] = bsk::calc_obuk_noslip_dirichlet_lookup_g(zL_sl_g, f_sl_g, nobuk_g[ij], dutot[ij], db, zsl);
                else
                    obuk[ij] = bsk::calc_obuk_noslip_dirichlet_iterative_g(obuk[ij], dutot[ij], db, zsl, z0m[ij], z0h[ij]);

                ustar[ij] = dutot[ij] * most::fm(zsl, z0m[ij], obuk[ij]);
            }
        }
    }

    template<typename TF> __global__
    void stability_neutral_g(
            TF* const __restrict__ ustar,
            TF* const __restrict__ obuk,
            const TF* const __restrict__ dutot,
            const TF* const __restrict__ z0m,
            const TF zsl,
            const int icells, const int jcells, const int jj,
            const Boundary_type mbcbot,
            const Boundary_type thermobc)
    {
        const int i = blockIdx.x*blockDim.x + threadIdx.x;
        const int j = blockIdx.y*blockDim.y + threadIdx.y;

        if (i < icells && j < jcells)
        {
            const int ij  = i + j*jj;

            // case 1: fixed buoyancy flux and fixed ustar
            if (mbcbot == Boundary_type::Ustar_type && thermobc == Boundary_type::Flux_type)
            {
                obuk[ij] = -Constants::dbig;
            }
            // case 2: fixed buoyancy flux and free ustar
            else if (mbcbot == Boundary_type::Dirichlet_type && thermobc == Boundary_type::Flux_type)
            {
                obuk [ij] = -Constants::dbig;
                ustar[ij] = dutot[ij] * most::fm(zsl, z0m[ij], obuk[ij]);
            }
            // case 3: fixed buoyancy surface value and free ustar
            else if (mbcbot == Boundary_type::Dirichlet_type && thermobc == Boundary_type::Dirichlet_type)
            {
                obuk [ij] = -Constants::dbig;
                ustar[ij] = dutot[ij] * most::fm(zsl, z0m[ij], obuk[ij]);
            }
        }
    }

    template<typename TF> __global__
    void surfm_flux_g(
            TF* const __restrict__ ufluxbot,
            TF* const __restrict__ vfluxbot,
            const TF* const __restrict__ u,
            const TF* const __restrict__ v,
            const TF* const __restrict__ ubot,
            const TF* const __restrict__ vbot,
            const TF* const __restrict__ ustar,
            const TF* const __restrict__ obuk,
            const TF* const __restrict__ z0m,
            const TF zsl,
            const int istart, const int iend,
            const int jstart, const int jend,
            const int kstart,
            const int jj, const int kk,
            const Boundary_type bcbot)
    {
        const int i = blockIdx.x*blockDim.x + threadIdx.x + istart;
        const int j = blockIdx.y*blockDim.y + threadIdx.y + jstart;

        if (i < iend && j < jend)
        {
            const int ii  = 1;
            const int ij  = i + j*jj;
            const int ijk = i + j*jj + kstart*kk;

            if (bcbot == Boundary_type::Dirichlet_type)
            {
                // interpolate the whole stability function rather than ustar or obuk
                ufluxbot[ij] = -(u[ijk]-ubot[ij])*TF(0.5)*(ustar[ij-ii]*most::fm(zsl, z0m[ij], obuk[ij-ii]) +
                                                           ustar[ij]   *most::fm(zsl, z0m[ij], obuk[ij]));
                vfluxbot[ij] = -(v[ijk]-vbot[ij])*TF(0.5)*(ustar[ij-jj]*most::fm(zsl, z0m[ij], obuk[ij-jj]) +
                                                           ustar[ij]   *most::fm(zsl, z0m[ij], obuk[ij]));
            }
            else if (bcbot == Boundary_type::Ustar_type)
            {
                const TF minval = 1.e-2;

                // minimize the wind at 0.01, thus the wind speed squared at 0.0001
                const TF vonu2 = fmax(minval, TF(0.25)*( fm::pow2(v[ijk-ii]-vbot[ij-ii]) + fm::pow2(v[ijk-ii+jj]-vbot[ij-ii+jj])
                                                       + fm::pow2(v[ijk   ]-vbot[ij   ]) + fm::pow2(v[ijk   +jj]-vbot[ij   +jj])) );
                const TF uonv2 = fmax(minval, TF(0.25)*( fm::pow2(u[ijk-jj]-ubot[ij-jj]) + fm::pow2(u[ijk+ii-jj]-ubot[ij+ii-jj])
                                                       + fm::pow2(u[ijk   ]-ubot[ij   ]) + fm::pow2(u[ijk+ii   ]-ubot[ij+ii   ])) );

                const TF u2 = fmax(minval, fm::pow2(u[ijk]-ubot[ij]));
                const TF v2 = fmax(minval, fm::pow2(v[ijk]-vbot[ij]));

                const TF ustaronu4 = TF(0.5)*(fm::pow4(ustar[ij-ii]) + fm::pow4(ustar[ij]));
                const TF ustaronv4 = TF(0.5)*(fm::pow4(ustar[ij-jj]) + fm::pow4(ustar[ij]));

                ufluxbot[ij] = -copysign(TF(1.), u[ijk]-ubot[ij]) * pow(ustaronu4 / (TF(1.) + vonu2 / u2), TF(0.5));
                vfluxbot[ij] = -copysign(TF(1.), v[ijk]-vbot[ij]) * pow(ustaronv4 / (TF(1.) + uonv2 / v2), TF(0.5));
            }
        }
    }

    template<typename TF> __global__
    void surfm_grad_g(
            TF* const __restrict__ ugradbot,
            TF* const __restrict__ vgradbot,
            const TF* const __restrict__ u,
            const TF* const __restrict__ v,
            const TF* const __restrict__ ubot,
            const TF* const __restrict__ vbot,
            const TF zsl,
            const int icells, const int jcells,
            const int kstart, const int jj, const int kk)
    {
        const int i = blockIdx.x*blockDim.x + threadIdx.x;
        const int j = blockIdx.y*blockDim.y + threadIdx.y;

        if (i < icells && j < jcells)
        {
            const int ij  = i + j*jj;
            const int ijk = i + j*jj + kstart*kk;

            ugradbot[ij] = (u[ijk]-ubot[ij])/zsl;
            vgradbot[ij] = (v[ijk]-vbot[ij])/zsl;
        }
    }

    template<typename TF> __global__
    void surfs_g(
            TF* const __restrict__ varfluxbot,
            TF* const __restrict__ vargradbot,
            TF* const __restrict__ varbot,
            const TF* const __restrict__ var,
            const TF* const __restrict__ ustar,
            const TF* const __restrict__ obuk,
            const TF* const __restrict__ z0h,
            const TF zsl,
            const int icells, const int jcells,
            const int kstart, const int jj, const int kk,
            const Boundary_type bcbot)
    {
        const int i = blockIdx.x*blockDim.x + threadIdx.x;
        const int j = blockIdx.y*blockDim.y + threadIdx.y;

        if (i < icells && j < jcells)
        {
            const int ij  = i + j*jj;
            const int ijk = i + j*jj + kstart*kk;

            if (bcbot == Boundary_type::Dirichlet_type)
            {
                varfluxbot[ij] = -(var[ijk]-varbot[ij])*ustar[ij]*most::fh(zsl, z0h[ij], obuk[ij]);
                vargradbot[ij] = (var[ijk]-varbot[ij])/zsl;
            }
            else if (bcbot == Boundary_type::Flux_type)
            {
                varbot[ij]     = varfluxbot[ij] / (ustar[ij]*most::fh(zsl, z0h[ij], obuk[ij])) + var[ijk];
                vargradbot[ij] = (var[ijk]-varbot[ij])/zsl;
            }
        }
    }
}

template<typename TF>
void Boundary_surface<TF>::prepare_device()
{
    auto& gd = grid.get_grid_data();

    // Prepare base boundary, for inflow profiles.
    Boundary<TF>::prepare_device();

    const int dmemsize2d = gd.ijcells*sizeof(TF);
    const int imemsize2d = gd.ijcells*sizeof(int);

    // 2D fields:
    obuk_g.allocate(gd.ijcells);
    ustar_g.allocate(gd.ijcells);
    z0m_g.allocate(gd.ijcells);
    z0h_g.allocate(gd.ijcells);
    dudz_mo_g.allocate(gd.ijcells);
    dvdz_mo_g.allocate(gd.ijcells);
    dbdz_mo_g.allocate(gd.ijcells);

    // Lookuk table:
    if (sw_constant_z0)
    {
        cuda_safe_call(cudaMalloc(&nobuk_g, imemsize2d));
        cuda_safe_call(cudaMalloc(&zL_sl_g, nzL*sizeof(float)));
        cuda_safe_call(cudaMalloc(&f_sl_g,  nzL*sizeof(float)));
    }

    // Copy data to GPU:
    forward_device();
}

template<typename TF>
void Boundary_surface<TF>::forward_device()
{
    auto& gd = grid.get_grid_data();

    const int dmemsize2d = gd.ijcells * sizeof(TF);
    const int imemsize2d = gd.ijcells * sizeof(int);
    const int flutmemsize = nzL * sizeof(float);

    // 2D fields:
    cuda_safe_call(cudaMemcpy(obuk_g,    obuk.data(),    dmemsize2d, cudaMemcpyHostToDevice));
    cuda_safe_call(cudaMemcpy(ustar_g,   ustar.data(),   dmemsize2d, cudaMemcpyHostToDevice));
    cuda_safe_call(cudaMemcpy(z0m_g,     z0m.data(),     dmemsize2d, cudaMemcpyHostToDevice));
    cuda_safe_call(cudaMemcpy(z0h_g,     z0h.data(),     dmemsize2d, cudaMemcpyHostToDevice));
    cuda_safe_call(cudaMemcpy(dudz_mo_g, dudz_mo.data(), dmemsize2d, cudaMemcpyHostToDevice));
    cuda_safe_call(cudaMemcpy(dvdz_mo_g, dvdz_mo.data(), dmemsize2d, cudaMemcpyHostToDevice));
    cuda_safe_call(cudaMemcpy(dbdz_mo_g, dbdz_mo.data(), dmemsize2d, cudaMemcpyHostToDevice));

    if (sw_constant_z0)
    {
        // Lookup table:
        cuda_safe_call(cudaMemcpy(nobuk_g, nobuk.data(), imemsize2d,  cudaMemcpyHostToDevice));
        cuda_safe_call(cudaMemcpy(zL_sl_g, zL_sl.data(), flutmemsize, cudaMemcpyHostToDevice));
        cuda_safe_call(cudaMemcpy(f_sl_g,  f_sl.data(),  flutmemsize, cudaMemcpyHostToDevice));
    }
}

template<typename TF>
void Boundary_surface<TF>::backward_device()
{
    auto& gd = grid.get_grid_data();

    const int dmemsize2d = gd.ijcells * sizeof(TF);

    // 2D fields:
    cuda_safe_call(cudaMemcpy(obuk.data(),    obuk_g,    dmemsize2d, cudaMemcpyDeviceToHost));
    cuda_safe_call(cudaMemcpy(ustar.data(),   ustar_g,   dmemsize2d, cudaMemcpyDeviceToHost));
    cuda_safe_call(cudaMemcpy(dudz_mo.data(), dudz_mo_g, dmemsize2d, cudaMemcpyDeviceToHost));
    cuda_safe_call(cudaMemcpy(dvdz_mo.data(), dvdz_mo_g, dmemsize2d, cudaMemcpyDeviceToHost));
    cuda_safe_call(cudaMemcpy(dbdz_mo.data(), dbdz_mo_g, dmemsize2d, cudaMemcpyDeviceToHost));
}

template<typename TF>
void Boundary_surface<TF>::clear_device()
{
<<<<<<< HEAD
    Boundary<TF>::clear_device();

    cuda_safe_call(cudaFree(obuk_g ));
    cuda_safe_call(cudaFree(ustar_g));
    cuda_safe_call(cudaFree(z0m_g));
    cuda_safe_call(cudaFree(z0h_g));

    cuda_safe_call(cudaFree(dudz_mo_g));
    cuda_safe_call(cudaFree(dvdz_mo_g));
    cuda_safe_call(cudaFree(dbdz_mo_g));

=======
>>>>>>> 85877741
    if (sw_constant_z0)
    {
        cuda_safe_call(cudaFree(nobuk_g));
        cuda_safe_call(cudaFree(zL_sl_g));
        cuda_safe_call(cudaFree(f_sl_g ));
    }
}

#ifdef USECUDA
template<typename TF>
void Boundary_surface<TF>::exec(
        Thermo<TF>& thermo, Radiation<TF>& radiation,
        Microphys<TF>& microphys, Timeloop<TF>& timeloop)
{
    auto& gd = grid.get_grid_data();

    const int blocki = gd.ithread_block;
    const int blockj = gd.jthread_block;

    // For 2D field excluding ghost cells
    int gridi = gd.imax/blocki + (gd.imax%blocki > 0);
    int gridj = gd.jmax/blockj + (gd.jmax%blockj > 0);
    dim3 gridGPU (gridi,  gridj,  1);
    dim3 blockGPU(blocki, blockj, 1);

    // For 2D field including ghost cells
    gridi = gd.icells/blocki + (gd.icells%blocki > 0);
    gridj = gd.jcells/blockj + (gd.jcells%blockj > 0);
    dim3 gridGPU2 (gridi,  gridj,  1);
    dim3 blockGPU2(blocki, blockj, 1);

    // Calculate dutot in tmp2
    auto dutot = fields.get_tmp_g();

    bsk::calc_dutot_g<TF><<<gridGPU, blockGPU>>>(
        dutot->fld_g,
        fields.mp.at("u")->fld_g,
        fields.mp.at("v")->fld_g,
        fields.mp.at("u")->fld_bot_g,
        fields.mp.at("v")->fld_bot_g,
        gd.istart, gd.iend,
        gd.jstart, gd.jend,
        gd.kstart,
        gd.icells, gd.ijcells);
    cuda_check_error();

    // 2D cyclic boundaries on dutot
    boundary_cyclic.exec_2d_g(dutot->fld_g);

    // start with retrieving the stability information
    if (thermo.get_switch() == "0")
    {
        // Calculate ustar and Obukhov length, including ghost cells
        stability_neutral_g<TF><<<gridGPU2, blockGPU2>>>(
            ustar_g, obuk_g,
            dutot->fld_g, z0m_g, gd.z[gd.kstart],
            gd.icells, gd.jcells, gd.icells,
            mbcbot, thermobc);
        cuda_check_error();
    }
    else
    {
        auto buoy = fields.get_tmp_g();
        thermo.get_buoyancy_surf_g(*buoy);
        const TF db_ref = thermo.get_db_ref();

        // Calculate ustar and Obukhov length, including ghost cells
<<<<<<< HEAD
        if (sw_constant_z0)
            stability_g<TF, true><<<gridGPU2, blockGPU2>>>(
                ustar_g, obuk_g, nobuk_g,
                buoy->fld_g, buoy->fld_bot_g, buoy->flux_bot_g,
                dutot->fld_g,
                z0m_g, z0h_g,
                zL_sl_g, f_sl_g,
                db_ref, gd.z[gd.kstart],
                gd.icells, gd.jcells,
                gd.kstart, gd.icells,
                gd.ijcells,
                mbcbot, thermobc);
        else
            stability_g<TF, false><<<gridGPU2, blockGPU2>>>(
                ustar_g, obuk_g, nobuk_g,
                buoy->fld_g, buoy->fld_bot_g, buoy->flux_bot_g,
                dutot->fld_g,
                z0m_g, z0h_g,
                zL_sl_g, f_sl_g,
                db_ref, gd.z[gd.kstart],
                gd.icells, gd.jcells,
                gd.kstart, gd.icells,
                gd.ijcells,
                mbcbot, thermobc);
=======
        stability_g<TF><<<gridGPU2, blockGPU2>>>(
            ustar_g, obuk_g, nobuk_g,
            buoy->fld_g, buoy->fld_bot_g, buoy->flux_bot_g,
            dutot->fld_g, z0m_g,
            zL_sl_g, f_sl_g,
            db_ref, gd.z[gd.kstart],
            gd.icells, gd.jcells,
            gd.kstart, gd.icells,
            gd.ijcells,
            mbcbot, thermobc);
>>>>>>> 85877741
        cuda_check_error();

        fields.release_tmp_g(buoy);
    }

    fields.release_tmp_g(dutot);

    // Calculate the surface value, gradient and flux depending on the chosen boundary condition.
    // Momentum:
    surfm_flux_g<TF><<<gridGPU, blockGPU>>>(
        fields.mp.at("u")->flux_bot_g,
        fields.mp.at("v")->flux_bot_g,
        fields.mp.at("u")->fld_g,
        fields.mp.at("v")->fld_g,
        fields.mp.at("u")->fld_bot_g,
        fields.mp.at("v")->fld_bot_g,
        ustar_g, obuk_g, z0m_g, gd.z[gd.kstart],
        gd.istart, gd.iend,
        gd.jstart, gd.jend,
        gd.kstart,
        gd.icells, gd.ijcells,
        mbcbot);
    cuda_check_error();

    // 2D cyclic boundaries on the surface fluxes
    boundary_cyclic.exec_2d_g(fields.mp.at("u")->flux_bot_g);
    boundary_cyclic.exec_2d_g(fields.mp.at("v")->flux_bot_g);

    // Calculate surface gradients, including ghost cells
    surfm_grad_g<TF><<<gridGPU2, blockGPU2>>>(
        fields.mp.at("u")->grad_bot_g,
        fields.mp.at("v")->grad_bot_g,
        fields.mp.at("u")->fld_g,
        fields.mp.at("v")->fld_g,
        fields.mp.at("u")->fld_bot_g,
        fields.mp.at("v")->fld_bot_g,
        gd.z[gd.kstart], gd.icells, gd.jcells,
        gd.kstart, gd.icells, gd.ijcells);
    cuda_check_error();

    // Scalars:
    for (auto it : fields.sp)
        surfs_g<TF><<<gridGPU2, blockGPU2>>>(
            it.second->flux_bot_g,
            it.second->grad_bot_g,
            it.second->fld_bot_g,
            it.second->fld_g,
            ustar_g, obuk_g, z0h_g, gd.z[gd.kstart],
            gd.icells,  gd.jcells, gd.kstart,
            gd.icells, gd.ijcells,
            sbc.at(it.first).bcbot);
    cuda_check_error();

    // Calc MO gradients, for subgrid scheme
    bsk::calc_duvdz_mo_g<TF><<<gridGPU2, blockGPU2>>>(
            dudz_mo_g, dvdz_mo_g,
            fields.mp.at("u")->fld_g,
            fields.mp.at("v")->fld_g,
            fields.mp.at("u")->fld_bot_g,
            fields.mp.at("v")->fld_bot_g,
            fields.mp.at("u")->flux_bot_g,
            fields.mp.at("v")->flux_bot_g,
            ustar_g, obuk_g, z0m_g,
            gd.z[gd.kstart],
            gd.istart, gd.iend,
            gd.jstart, gd.jend,
            gd.kstart,
            gd.icells, gd.ijcells);
    cuda_check_error();

    auto buoy = fields.get_tmp_g();
    thermo.get_buoyancy_fluxbot_g(*buoy);

    bsk::calc_dbdz_mo_g<TF><<<gridGPU2, blockGPU2>>>(
            dbdz_mo_g, buoy->flux_bot_g,
            ustar_g, obuk_g,
            gd.z[gd.kstart],
            gd.istart, gd.iend,
            gd.jstart, gd.jend,
            gd.icells);
    cuda_check_error();

    fields.release_tmp_g(buoy);
}

template<typename TF>
void Boundary_surface<TF>::exec_column(Column<TF>& column)
{
    const TF no_offset = 0.;
    column.calc_time_series("obuk", obuk_g, no_offset);
    column.calc_time_series("ustar", ustar_g, no_offset);
}
#endif

template class Boundary_surface<double>;
template class Boundary_surface<float>;<|MERGE_RESOLUTION|>--- conflicted
+++ resolved
@@ -336,20 +336,8 @@
 template<typename TF>
 void Boundary_surface<TF>::clear_device()
 {
-<<<<<<< HEAD
     Boundary<TF>::clear_device();
 
-    cuda_safe_call(cudaFree(obuk_g ));
-    cuda_safe_call(cudaFree(ustar_g));
-    cuda_safe_call(cudaFree(z0m_g));
-    cuda_safe_call(cudaFree(z0h_g));
-
-    cuda_safe_call(cudaFree(dudz_mo_g));
-    cuda_safe_call(cudaFree(dvdz_mo_g));
-    cuda_safe_call(cudaFree(dbdz_mo_g));
-
-=======
->>>>>>> 85877741
     if (sw_constant_z0)
     {
         cuda_safe_call(cudaFree(nobuk_g));
@@ -417,7 +405,6 @@
         const TF db_ref = thermo.get_db_ref();
 
         // Calculate ustar and Obukhov length, including ghost cells
-<<<<<<< HEAD
         if (sw_constant_z0)
             stability_g<TF, true><<<gridGPU2, blockGPU2>>>(
                 ustar_g, obuk_g, nobuk_g,
@@ -442,18 +429,6 @@
                 gd.kstart, gd.icells,
                 gd.ijcells,
                 mbcbot, thermobc);
-=======
-        stability_g<TF><<<gridGPU2, blockGPU2>>>(
-            ustar_g, obuk_g, nobuk_g,
-            buoy->fld_g, buoy->fld_bot_g, buoy->flux_bot_g,
-            dutot->fld_g, z0m_g,
-            zL_sl_g, f_sl_g,
-            db_ref, gd.z[gd.kstart],
-            gd.icells, gd.jcells,
-            gd.kstart, gd.icells,
-            gd.ijcells,
-            mbcbot, thermobc);
->>>>>>> 85877741
         cuda_check_error();
 
         fields.release_tmp_g(buoy);
