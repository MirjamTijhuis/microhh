--- conflicted
+++ resolved
@@ -199,8 +199,6 @@
             fldmean[k] = fldmean[kend-1];
     }
 
-    // renamed to advec_wls_2nd_mean for the calculation of subsidence on mean fields - SvdLinden, 28.04.21
-
     template<typename TF>
     void advec_wls_2nd_mean(
             TF* const restrict st, const TF* const restrict s,
@@ -235,8 +233,6 @@
         }
     }
 
-    // new functions for local subsidence of scalars and velocities, retain upwind scheme - SvdLinden, 28.04.21
-
     template<typename TF>
     void advec_wls_2nd_local(
             TF* const restrict st, const TF* const restrict s,
@@ -271,8 +267,7 @@
         }
     }
 
-    // especially, check this one thoroughly (indices, grid positions, etc.)! - SvdLinden, 28.04.21
-
+    // Especially, check this one thoroughly (indices, grid positions, etc.)! - SvdLinden, 28.04.21
     template<typename TF>
     void advec_wls_2nd_local_w(
             TF* const restrict st, const TF* const restrict s,
@@ -284,7 +279,6 @@
         const int kk = ijcells;
 
         // should not be needed to do kend-1 separately ? CHECK?
-
         // use an upwind differentiation
         for (int k=kstart+1; k<kend; ++k) // for (int k=kstart+2; k<kend-1; ++k)
         {
@@ -391,7 +385,6 @@
         #ifdef USECUDA
         throw std::runtime_error("Local field subsidence not yet included for GPU");
         #endif
-
     }
     else
     {
@@ -558,38 +551,18 @@
         group_nc.get_variable(wls, "w_ls", {0}, {gd.ktot});
         std::rotate(wls.rbegin(), wls.rbegin() + gd.kstart, wls.rend());
 
-        // Idea: could decide to initialize interpolated wls to full levels here ? - SvdLinden, 28.04.21
-
         const TF offset = 0;
-<<<<<<< HEAD
         tdep_wls->create_timedep_prof(input_nc, offset, timedep_dim);
-=======
-        tdep_wls->create_timedep_prof(input_nc, offset);
-
-        // Initialize statistics output also for u,v,w - SvdLinden, 27.04.21
-        // for now: do it separately for clarity, later possibly iterate over field-list at.. but then exception for w needed (see option below)
-
+
+        // Initialize statistics output also for u,v,w.
         stats.add_tendency(*fields.mt.at("u"), "z", tend_name_subs, tend_longname_subs);
         stats.add_tendency(*fields.mt.at("v"), "z", tend_name_subs, tend_longname_subs);
 
         if (swwls == Large_scale_subsidence_type::Local_field)
             stats.add_tendency(*fields.mt.at("w"), "zh", tend_name_subs, tend_longname_subs);
 
->>>>>>> 58075dc9
         for (auto& it : fields.st)
             stats.add_tendency(*it.second, "z", tend_name_subs, tend_longname_subs);
-
-        // for (auto& it : fields.at) // all tendency fields
-        // {
-        //     if ( it.first == "w" ) // it is a structure (?), first element contains name, second element is pointer to field (?)
-        //     {
-        //         stats.add_tendency(*it.second, "zh", tend_name_subs, tend_longname_subs);
-        //     }
-        //     else
-        //     {
-        //         stats.add_tendency(*it.second, "z", tend_name_subs, tend_longname_subs);
-        //     }
-        // }
     }
 }
 
