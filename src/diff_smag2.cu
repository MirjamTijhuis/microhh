/*
 * MicroHH
 * Copyright (c) 2011-2015 Chiel van Heerwaarden
 * Copyright (c) 2011-2015 Thijs Heus
 * Copyright (c) 2014-2015 Bart van Stratum
 *
 * This file is part of MicroHH
 *
 * MicroHH is free software: you can redistribute it and/or modify
 * it under the terms of the GNU General Public License as published by
 * the Free Software Foundation, either version 3 of the License, or
 * (at your option) any later version.

 * MicroHH is distributed in the hope that it will be useful,
 * but WITHOUT ANY WARRANTY; without even the implied warranty of
 * MERCHANTABILITY or FITNESS FOR A PARTICULAR PURPOSE.  See the
 * GNU General Public License for more details.

 * You should have received a copy of the GNU General Public License
 * along with MicroHH.  If not, see <http://www.gnu.org/licenses/>.
 */

#include <cstdio>
#include <cmath>
#include <algorithm>
#include "grid.h"
#include "fields.h"
#include "master.h"
#include "diff_smag2.h"
#include "boundary_surface.h"
#include "defines.h"
#include "constants.h"
#include "thermo.h"
#include "model.h"
#include "tools.h"
#include "most.h"

namespace Diff_smag_2_g
{
    __global__ 
    void strain2(double* __restrict__ strain2,
                 double* __restrict__ u,  double* __restrict__ v,  double* __restrict__ w,
                 double* __restrict__ ufluxbot, double* __restrict__ vfluxbot,
                 double* __restrict__ ustar, double* __restrict__ obuk, 
                 double* __restrict__ z, double* __restrict__ dzi, double* __restrict__ dzhi, const double dxi, const double dyi, 
                 const int istart, const int jstart, const int kstart, 
                 const int iend,   const int jend,   const int kend, 
                 const int jj,     const int kk)
    {
        const int i = blockIdx.x*blockDim.x + threadIdx.x + istart;
        const int j = blockIdx.y*blockDim.y + threadIdx.y + jstart;
        const int k = blockIdx.z + kstart;
        const int ii = 1;

        if (i < iend && j < jend && k < kend)
        {
            const int ij  = i + j*jj;
            const int ijk = i + j*jj + k*kk;

            if (k == kstart)
            {
                strain2[ijk] = 2.*(
                   // du/dz
                   + 0.5*pow(-0.5*(ufluxbot[ij]+ufluxbot[ij+ii])/(constants::kappa*z[k]*ustar[ij])*most::phim(z[k]/obuk[ij]), 2)
                   // dv/dz
                   + 0.5*pow(-0.5*(vfluxbot[ij]+vfluxbot[ij+jj])/(constants::kappa*z[k]*ustar[ij])*most::phim(z[k]/obuk[ij]), 2) );
                // add a small number to avoid zero divisions
                strain2[ijk] += constants::dsmall;  
            }
            else
            {
                strain2[ijk] = 2.*(
                    // du/dx + du/dx
                    + pow((u[ijk+ii]-u[ijk])*dxi, 2)
                    // dv/dy + dv/dy
                    + pow((v[ijk+jj]-v[ijk])*dyi, 2)
                    // dw/dz + dw/dz
                    + pow((w[ijk+kk]-w[ijk])*dzi[k], 2)
                    // du/dy + dv/dx
                    + 0.125*pow((u[ijk      ]-u[ijk   -jj])*dyi  + (v[ijk      ]-v[ijk-ii   ])*dxi, 2)
                    + 0.125*pow((u[ijk+ii   ]-u[ijk+ii-jj])*dyi  + (v[ijk+ii   ]-v[ijk      ])*dxi, 2)
                    + 0.125*pow((u[ijk   +jj]-u[ijk      ])*dyi  + (v[ijk   +jj]-v[ijk-ii+jj])*dxi, 2)
                    + 0.125*pow((u[ijk+ii+jj]-u[ijk+ii   ])*dyi  + (v[ijk+ii+jj]-v[ijk   +jj])*dxi, 2)
                    // du/dz + dw/dx
                    + 0.125*pow((u[ijk      ]-u[ijk   -kk])*dzhi[k  ] + (w[ijk      ]-w[ijk-ii   ])*dxi, 2)
                    + 0.125*pow((u[ijk+ii   ]-u[ijk+ii-kk])*dzhi[k  ] + (w[ijk+ii   ]-w[ijk      ])*dxi, 2)
                    + 0.125*pow((u[ijk   +kk]-u[ijk      ])*dzhi[k+1] + (w[ijk   +kk]-w[ijk-ii+kk])*dxi, 2)
                    + 0.125*pow((u[ijk+ii+kk]-u[ijk+ii   ])*dzhi[k+1] + (w[ijk+ii+kk]-w[ijk   +kk])*dxi, 2)
                    // dv/dz + dw/dy
                    + 0.125*pow((v[ijk      ]-v[ijk   -kk])*dzhi[k  ] + (w[ijk      ]-w[ijk-jj   ])*dyi, 2)
                    + 0.125*pow((v[ijk+jj   ]-v[ijk+jj-kk])*dzhi[k  ] + (w[ijk+jj   ]-w[ijk      ])*dyi, 2)
                    + 0.125*pow((v[ijk   +kk]-v[ijk      ])*dzhi[k+1] + (w[ijk   +kk]-w[ijk-jj+kk])*dyi, 2)
                    + 0.125*pow((v[ijk+jj+kk]-v[ijk+jj   ])*dzhi[k+1] + (w[ijk+jj+kk]-w[ijk   +kk])*dyi, 2) );
                // add a small number to avoid zero divisions
                strain2[ijk] += constants::dsmall;
            }
        }
    }

    __global__ 
    void evisc(double* __restrict__ evisc, double* __restrict__ N2,
               double* __restrict__ bfluxbot, double* __restrict__ ustar, double* __restrict__ obuk,
               double* __restrict__ mlen,
               const double tPri, const double z0m, const double zsl,
               const int istart,  const int jstart, const int kstart,
               const int iend,    const int jend,   const int kend, 
               const int jj,      const int kk)
    {
        const int i = blockIdx.x*blockDim.x + threadIdx.x + istart;
        const int j = blockIdx.y*blockDim.y + threadIdx.y + jstart;
        const int k = blockIdx.z + kstart;

        if (i < iend && j < jend && k < kend)
        {
            const int ij  = i + j*jj;
            const int ijk = i + j*jj + k*kk;

            if (k == kstart)
            {
                // calculate smagorinsky constant times filter width squared, use wall damping according to Mason
                double RitPrratio = -bfluxbot[ij]/(constants::kappa*zsl*ustar[ij])*most::phih(zsl/obuk[ij]) / evisc[ijk] * tPri;
                RitPrratio        = fmin(RitPrratio, 1.-constants::dsmall);
                evisc[ijk]        = mlen[k] * sqrt(evisc[ijk] * (1.-RitPrratio));
            }
            else
            {
                // calculate smagorinsky constant times filter width squared, use wall damping according to Mason
                double RitPrratio = N2[ijk] / evisc[ijk] * tPri;
                RitPrratio        = fmin(RitPrratio, 1.-constants::dsmall);
                evisc[ijk]        = mlen[k] * sqrt(evisc[ijk] * (1.-RitPrratio));
            }
        }
    }

    __global__ 
    void evisc_neutral(double* __restrict__ evisc, double* __restrict__ mlen,
                       const int istart, const int jstart, const int kstart, 
                       const int iend,   const int jend,   const int kend, 
                       const int jj,     const int kk)

    {
        const int i = blockIdx.x*blockDim.x + threadIdx.x + istart;
        const int j = blockIdx.y*blockDim.y + threadIdx.y + jstart;
        const int k = blockIdx.z + kstart;

        if (i < iend && j < jend && k < kend)
        {
            const int ijk = i + j*jj + k*kk;
            evisc[ijk]    = mlen[k] * sqrt(evisc[ijk]);
        }
    }

    __global__ 
    void diff_uvw(double* __restrict__ ut, double* __restrict__ vt, double* __restrict__ wt, 
                  double* __restrict__ evisc,
                  double* __restrict__ u, double* __restrict__ v, double* __restrict__ w,
                  double* __restrict__ fluxbotu, double* __restrict__ fluxtopu, 
                  double* __restrict__ fluxbotv, double* __restrict__ fluxtopv, 
                  double* __restrict__ dzi, double* __restrict__ dzhi, const double dxi, const double dyi,
                  double* __restrict__ rhoref, double* __restrict__ rhorefh, 
                  const int istart, const int jstart, const int kstart, 
                  const int iend,   const int jend,   const int kend, 
                  const int jj,     const int kk)
    {
        const int i = blockIdx.x*blockDim.x + threadIdx.x + istart;
        const int j = blockIdx.y*blockDim.y + threadIdx.y + jstart;
        const int k = blockIdx.z + kstart;

        if (i < iend && j < jend && k < kend)
        {
            const int ii  = 1;
            const int ij  = i + j*jj;
            const int ijk = i + j*jj + k*kk;

            // U
            const double eviscnu = 0.25*(evisc[ijk-ii   ] + evisc[ijk   ] + evisc[ijk-ii+jj] + evisc[ijk+jj]);
            const double eviscsu = 0.25*(evisc[ijk-ii-jj] + evisc[ijk-jj] + evisc[ijk-ii   ] + evisc[ijk   ]);
            const double evisctu = 0.25*(evisc[ijk-ii   ] + evisc[ijk   ] + evisc[ijk-ii+kk] + evisc[ijk+kk]);
            const double eviscbu = 0.25*(evisc[ijk-ii-kk] + evisc[ijk-kk] + evisc[ijk-ii   ] + evisc[ijk   ]);

            // V
            const double eviscev = 0.25*(evisc[ijk   -jj] + evisc[ijk   ] + evisc[ijk+ii-jj] + evisc[ijk+ii]);
            const double eviscwv = 0.25*(evisc[ijk-ii-jj] + evisc[ijk-ii] + evisc[ijk   -jj] + evisc[ijk   ]);
            const double evisctv = 0.25*(evisc[ijk   -jj] + evisc[ijk   ] + evisc[ijk+kk-jj] + evisc[ijk+kk]);
            const double eviscbv = 0.25*(evisc[ijk-kk-jj] + evisc[ijk-kk] + evisc[ijk   -jj] + evisc[ijk   ]);

            // W
            const double eviscew = 0.25*(evisc[ijk   -kk] + evisc[ijk   ] + evisc[ijk+ii-kk] + evisc[ijk+ii]);
            const double eviscww = 0.25*(evisc[ijk-ii-kk] + evisc[ijk-ii] + evisc[ijk   -kk] + evisc[ijk   ]);
            const double eviscnw = 0.25*(evisc[ijk   -kk] + evisc[ijk   ] + evisc[ijk+jj-kk] + evisc[ijk+jj]);
            const double eviscsw = 0.25*(evisc[ijk-jj-kk] + evisc[ijk-jj] + evisc[ijk   -kk] + evisc[ijk   ]);

            if (k == kstart)
            {
                ut[ijk] +=
                    // du/dx + du/dx
                    + (  evisc[ijk   ]*(u[ijk+ii]-u[ijk   ])*dxi
                       - evisc[ijk-ii]*(u[ijk   ]-u[ijk-ii])*dxi ) * 2.* dxi
                    // du/dy + dv/dx
                    + (  eviscnu*((u[ijk+jj]-u[ijk   ])*dyi  + (v[ijk+jj]-v[ijk-ii+jj])*dxi)
                       - eviscsu*((u[ijk   ]-u[ijk-jj])*dyi  + (v[ijk   ]-v[ijk-ii   ])*dxi) ) * dyi
                    // du/dz + dw/dx
                    + (  rhorefh[kstart+1] * evisctu*((u[ijk+kk]-u[ijk   ])* dzhi[kstart+1] + (w[ijk+kk]-w[ijk-ii+kk])*dxi)
                       + rhorefh[kstart  ] * fluxbotu[ij] ) / rhoref[kstart] * dzi[kstart];

                vt[ijk] +=
                    // dv/dx + du/dy
                    + (  eviscev*((v[ijk+ii]-v[ijk   ])*dxi + (u[ijk+ii]-u[ijk+ii-jj])*dyi)
                       - eviscwv*((v[ijk   ]-v[ijk-ii])*dxi + (u[ijk   ]-u[ijk   -jj])*dyi) ) * dxi
                    // dv/dy + dv/dy
                    + (  evisc[ijk   ]*(v[ijk+jj]-v[ijk   ])*dyi
                       - evisc[ijk-jj]*(v[ijk   ]-v[ijk-jj])*dyi ) * 2.* dyi
                    // dv/dz + dw/dy
                    + (  rhorefh[k+1] * evisctv*((v[ijk+kk]-v[ijk   ])*dzhi[k+1] + (w[ijk+kk]-w[ijk-jj+kk])*dyi)
                       + rhorefh[k  ] * fluxbotv[ij] ) / rhoref[k] * dzi[k];
            }
            else if (k == kend-1)
            {
                ut[ijk] +=
                    // du/dx + du/dx
                    + (  evisc[ijk   ]*(u[ijk+ii]-u[ijk   ])*dxi
                       - evisc[ijk-ii]*(u[ijk   ]-u[ijk-ii])*dxi ) * 2.* dxi
                    // du/dy + dv/dx
                    + (  eviscnu*((u[ijk+jj]-u[ijk   ])*dyi  + (v[ijk+jj]-v[ijk-ii+jj])*dxi)
                       - eviscsu*((u[ijk   ]-u[ijk-jj])*dyi  + (v[ijk   ]-v[ijk-ii   ])*dxi) ) * dyi
                    // du/dz + dw/dx
                    + (- rhorefh[kend  ] * fluxtopu[ij]
                       - rhorefh[kend-1] * eviscbu*((u[ijk   ]-u[ijk-kk])* dzhi[kend-1] + (w[ijk   ]-w[ijk-ii   ])*dxi) ) / rhoref[kend-1] * dzi[kend-1];

                vt[ijk] +=
                    // dv/dx + du/dy
                    + (  eviscev*((v[ijk+ii]-v[ijk   ])*dxi + (u[ijk+ii]-u[ijk+ii-jj])*dyi)
                       - eviscwv*((v[ijk   ]-v[ijk-ii])*dxi + (u[ijk   ]-u[ijk   -jj])*dyi) ) * dxi
                    // dv/dy + dv/dy
                    + (  evisc[ijk   ]*(v[ijk+jj]-v[ijk   ])*dyi
                       - evisc[ijk-jj]*(v[ijk   ]-v[ijk-jj])*dyi ) * 2.* dyi
                    // dv/dz + dw/dy
                    + (- rhorefh[k  ] * fluxtopv[ij]
                       - rhorefh[k-1] * eviscbv*((v[ijk   ]-v[ijk-kk])*dzhi[k-1] + (w[ijk   ]-w[ijk-jj   ])*dyi) ) / rhoref[k-1] * dzi[k-1];

                wt[ijk] +=
                    // dw/dx + du/dz
                    + (  eviscew*((w[ijk+ii]-w[ijk   ])*dxi + (u[ijk+ii]-u[ijk+ii-kk])*dzhi[k])
                       - eviscww*((w[ijk   ]-w[ijk-ii])*dxi + (u[ijk   ]-u[ijk+  -kk])*dzhi[k]) ) * dxi
                    // dw/dy + dv/dz
                    + (  eviscnw*((w[ijk+jj]-w[ijk   ])*dyi + (v[ijk+jj]-v[ijk+jj-kk])*dzhi[k])
                       - eviscsw*((w[ijk   ]-w[ijk-jj])*dyi + (v[ijk   ]-v[ijk+  -kk])*dzhi[k]) ) * dyi
                    // dw/dz + dw/dz
                    + (  rhoref[k  ] * evisc[ijk   ]*(w[ijk+kk]-w[ijk   ])*dzi[k  ]
                       - rhoref[k-1] * evisc[ijk-kk]*(w[ijk   ]-w[ijk-kk])*dzi[k-1] ) / rhorefh[k] * 2.* dzhi[k];
            }
            else
            {
                ut[ijk] +=
                    // du/dx + du/dx
                    + (  evisc[ijk   ]*(u[ijk+ii]-u[ijk   ])*dxi
                       - evisc[ijk-ii]*(u[ijk   ]-u[ijk-ii])*dxi ) * 2.* dxi
                    // du/dy + dv/dx
                    + (  eviscnu*((u[ijk+jj]-u[ijk   ])*dyi  + (v[ijk+jj]-v[ijk-ii+jj])*dxi)
                       - eviscsu*((u[ijk   ]-u[ijk-jj])*dyi  + (v[ijk   ]-v[ijk-ii   ])*dxi) ) * dyi
                    // du/dz + dw/dx
                    + (  rhorefh[k+1] * evisctu*((u[ijk+kk]-u[ijk   ])* dzhi[k+1] + (w[ijk+kk]-w[ijk-ii+kk])*dxi)
                       - rhorefh[k  ] * eviscbu*((u[ijk   ]-u[ijk-kk])* dzhi[k  ] + (w[ijk   ]-w[ijk-ii   ])*dxi) ) / rhoref[k] * dzi[k];

                vt[ijk] +=
                    // dv/dx + du/dy
                    + (  eviscev*((v[ijk+ii]-v[ijk   ])*dxi + (u[ijk+ii]-u[ijk+ii-jj])*dyi)
                       - eviscwv*((v[ijk   ]-v[ijk-ii])*dxi + (u[ijk   ]-u[ijk   -jj])*dyi) ) * dxi
                    // dv/dy + dv/dy
                    + (  evisc[ijk   ]*(v[ijk+jj]-v[ijk   ])*dyi
                       - evisc[ijk-jj]*(v[ijk   ]-v[ijk-jj])*dyi ) * 2.* dyi
                    // dv/dz + dw/dy
                    + (  rhorefh[k+1] * evisctv*((v[ijk+kk]-v[ijk   ])*dzhi[k+1] + (w[ijk+kk]-w[ijk-jj+kk])*dyi)
                       - rhorefh[k  ] * eviscbv*((v[ijk   ]-v[ijk-kk])*dzhi[k  ] + (w[ijk   ]-w[ijk-jj   ])*dyi) ) / rhoref[k] * dzi[k];

                wt[ijk] +=
                    // dw/dx + du/dz
                    + (  eviscew*((w[ijk+ii]-w[ijk   ])*dxi + (u[ijk+ii]-u[ijk+ii-kk])*dzhi[k])
                       - eviscww*((w[ijk   ]-w[ijk-ii])*dxi + (u[ijk   ]-u[ijk+  -kk])*dzhi[k]) ) * dxi
                    // dw/dy + dv/dz
                    + (  eviscnw*((w[ijk+jj]-w[ijk   ])*dyi + (v[ijk+jj]-v[ijk+jj-kk])*dzhi[k])
                       - eviscsw*((w[ijk   ]-w[ijk-jj])*dyi + (v[ijk   ]-v[ijk+  -kk])*dzhi[k]) ) * dyi
                    // dw/dz + dw/dz
                    + (  rhoref[k  ] * evisc[ijk   ]*(w[ijk+kk]-w[ijk   ])*dzi[k  ]
                       - rhoref[k-1] * evisc[ijk-kk]*(w[ijk   ]-w[ijk-kk])*dzi[k-1] ) / rhorefh[k] * 2.* dzhi[k];
            }
        }
    }

    __global__ 
    void diff_c(double* __restrict__ at, double* __restrict__ a, double* __restrict__ evisc,
                double* __restrict__ fluxbot, double* __restrict__ fluxtop, 
                double* __restrict__ dzi, double* __restrict__ dzhi, const double dxidxi, const double dyidyi,
                double* __restrict__ rhoref, double* __restrict__ rhorefh, const double tPri, 
                const int istart, const int jstart, const int kstart, 
                const int iend,   const int jend,   const int kend, 
                const int jj,     const int kk)
    {
        const int i = blockIdx.x*blockDim.x + threadIdx.x + istart;
        const int j = blockIdx.y*blockDim.y + threadIdx.y + jstart;
        const int k = blockIdx.z + kstart;

        if (i < iend && j < jend && k < kend)
        {
            const int ii  = 1;
            const int ij  = i + j*jj;
            const int ijk = i + j*jj + k*kk;

            if (k == kstart)
            {
                const double evisce = 0.5*(evisc[ijk   ]+evisc[ijk+ii])*tPri;
                const double eviscw = 0.5*(evisc[ijk-ii]+evisc[ijk   ])*tPri;
                const double eviscn = 0.5*(evisc[ijk   ]+evisc[ijk+jj])*tPri;
                const double eviscs = 0.5*(evisc[ijk-jj]+evisc[ijk   ])*tPri;
                const double evisct = 0.5*(evisc[ijk   ]+evisc[ijk+kk])*tPri;

                at[ijk] +=
                    + (  evisce*(a[ijk+ii]-a[ijk   ]) 
                       - eviscw*(a[ijk   ]-a[ijk-ii]) ) * dxidxi 
                    + (  eviscn*(a[ijk+jj]-a[ijk   ]) 
                       - eviscs*(a[ijk   ]-a[ijk-jj]) ) * dyidyi
                    + (  rhorefh[k+1] * evisct*(a[ijk+kk]-a[ijk   ])*dzhi[k+1]
                       + rhorefh[k  ] * fluxbot[ij] ) / rhoref[k] * dzi[k];
            }
            else if (k == kend-1)
            {
                const double evisce = 0.5*(evisc[ijk   ]+evisc[ijk+ii])*tPri;
                const double eviscw = 0.5*(evisc[ijk-ii]+evisc[ijk   ])*tPri;
                const double eviscn = 0.5*(evisc[ijk   ]+evisc[ijk+jj])*tPri;
                const double eviscs = 0.5*(evisc[ijk-jj]+evisc[ijk   ])*tPri;
                const double eviscb = 0.5*(evisc[ijk-kk]+evisc[ijk   ])*tPri;

                at[ijk] +=
                    + (  evisce*(a[ijk+ii]-a[ijk   ]) 
                       - eviscw*(a[ijk   ]-a[ijk-ii]) ) * dxidxi 
                    + (  eviscn*(a[ijk+jj]-a[ijk   ]) 
                       - eviscs*(a[ijk   ]-a[ijk-jj]) ) * dyidyi
                    + (- rhorefh[k  ] * fluxtop[ij]
                       - rhorefh[k-1] * eviscb*(a[ijk   ]-a[ijk-kk])*dzhi[k-1] ) / rhoref[k-1] * dzi[k-1];
            }
            else
            {
                const double evisce = 0.5*(evisc[ijk   ]+evisc[ijk+ii])*tPri;
                const double eviscw = 0.5*(evisc[ijk-ii]+evisc[ijk   ])*tPri;
                const double eviscn = 0.5*(evisc[ijk   ]+evisc[ijk+jj])*tPri;
                const double eviscs = 0.5*(evisc[ijk-jj]+evisc[ijk   ])*tPri;
                const double evisct = 0.5*(evisc[ijk   ]+evisc[ijk+kk])*tPri;
                const double eviscb = 0.5*(evisc[ijk-kk]+evisc[ijk   ])*tPri;

                at[ijk] +=
                    + (  evisce*(a[ijk+ii]-a[ijk   ]) 
                       - eviscw*(a[ijk   ]-a[ijk-ii]) ) * dxidxi 
                    + (  eviscn*(a[ijk+jj]-a[ijk   ]) 
                       - eviscs*(a[ijk   ]-a[ijk-jj]) ) * dyidyi
                    + (  rhorefh[k+1] * evisct*(a[ijk+kk]-a[ijk   ])*dzhi[k+1]
                       - rhorefh[k  ] * eviscb*(a[ijk   ]-a[ijk-kk])*dzhi[k]  ) / rhoref[k] * dzi[k];
            }
        }
    }

    __global__ 
    void calc_dnmul(double* __restrict__ dnmul, double* __restrict__ evisc, 
                    double* __restrict__ dzi, double tPrfac, const double dxidxi, const double dyidyi,
                    const int istart, const int jstart, const int kstart, 
                    const int iend,   const int jend,   const int kend, 
                    const int jj,     const int kk)

    {
        const int i = blockIdx.x*blockDim.x + threadIdx.x + istart;
        const int j = blockIdx.y*blockDim.y + threadIdx.y + jstart;
        const int k = blockIdx.z + kstart;

        if (i < iend && j < jend && k < kend)
        {
            const int ijk = i + j*jj + k*kk;
            dnmul[ijk] = fabs(tPrfac*evisc[ijk]*(dxidxi + dyidyi + dzi[k]*dzi[k]));
        }
    }
}

/* Calculate the mixing length (mlen) offline, and put on GPU */
#ifdef USECUDA
void Diff_smag_2::prepare_device()
{
    Boundary_surface *boundaryptr = static_cast<Boundary_surface *>(model->boundary);

    const double n=2.;
    double mlen0;
    double *mlen = new double[grid->kcells];
    for (int k=0; k<grid->kcells; ++k) 
    {
        mlen0   = cs * pow(grid->dx*grid->dy*grid->dz[k], 1./3.);
        mlen[k] = pow(pow(1./(1./pow(mlen0, n) + 1./(pow(constants::kappa*(grid->z[k]+boundaryptr->z0m), n))), 1./n), 2);
    }

    const int nmemsize = grid->kcells*sizeof(double);
    cudaSafeCall(cudaMalloc(&mlen_g, nmemsize));
    cudaSafeCall(cudaMemcpy(mlen_g, mlen, nmemsize, cudaMemcpyHostToDevice));

    delete[] mlen;
}
#endif

void Diff_smag_2::clear_device()
{
    cudaSafeCall(cudaFree(mlen_g));
}

#ifdef USECUDA
void Diff_smag_2::exec_viscosity()
{
<<<<<<< HEAD
  // do a cast because the base boundary class does not have the MOST related variables
  Boundary_surface *boundaryptr = static_cast<Boundary_surface *>(model->boundary);

  const int blocki = grid->iThreadBlock;
  const int blockj = grid->jThreadBlock;
  const int gridi  = grid->imax/blocki + (grid->imax%blocki > 0);
  const int gridj  = grid->jmax/blockj + (grid->jmax%blockj > 0);

  dim3 gridGPU (gridi, gridj, grid->kcells);
  dim3 blockGPU(blocki, blockj, 1);

  const int offs = grid->memoffset;

  // Calculate total strain rate
  DiffSmag2_g::strain2<<<gridGPU, blockGPU>>>(&fields->sd["evisc"]->data_g[offs], 
                                              &fields->u->data_g[offs],  &fields->v->data_g[offs],  &fields->w->data_g[offs],
                                              &fields->u->datafluxbot_g[offs],  &fields->v->datafluxbot_g[offs],
                                              &boundaryptr->ustar_g[offs], &boundaryptr->obuk_g[offs],
                                              grid->z_g, grid->dzi_g, grid->dzhi_g, grid->dxi, grid->dyi,
                                              grid->istart, grid->jstart, grid->kstart, grid->iend, grid->jend, grid->kend,
                                              grid->icellsp, grid->ijcellsp);  
  cudaCheckError();

  // start with retrieving the stability information
  if(model->thermo->getSwitch() == "0")
  {
    DiffSmag2_g::evisc_neutral<<<gridGPU, blockGPU>>>(&fields->sd["evisc"]->data_g[offs], mlen_g,
                                                      grid->istart, grid->jstart, grid->kstart, grid->iend, grid->jend, grid->kend,
                                                      grid->icellsp, grid->ijcellsp);  
    cudaCheckError();

    grid->boundary_cyclic_g(&fields->sd["evisc"]->data_g[offs]);
  }
  // assume buoyancy calculation is needed
  else
  {
    // store the buoyancyflux in datafluxbot of tmp1
    model->thermo->getBuoyancyFluxbot(fields->atmp["tmp1"]);
    // store the Brunt-vaisala frequency in data of tmp1 
    model->thermo->getThermoField(fields->atmp["tmp1"], fields->atmp["tmp2"], "N2");

    // Calculate eddy viscosity
    double tPri = 1./tPr;
    DiffSmag2_g::evisc<<<gridGPU, blockGPU>>>(&fields->sd["evisc"]->data_g[offs], &fields->atmp["tmp1"]->data_g[offs], 
                                              &fields->atmp["tmp1"]->datafluxbot_g[offs], &boundaryptr->ustar_g[offs], &boundaryptr->obuk_g[offs],
                                              mlen_g, tPri, boundaryptr->z0m, grid->z[grid->kstart],
                                              grid->istart, grid->jstart, grid->kstart, grid->iend, grid->jend, grid->kend,
                                              grid->icellsp, grid->ijcellsp);  
    cudaCheckError();

    grid->boundary_cyclic_g(&fields->sd["evisc"]->data_g[offs]);
  }
=======
    // do a cast because the base boundary class does not have the MOST related variables
    Boundary_surface *boundaryptr = static_cast<Boundary_surface *>(model->boundary);

    const int blocki = grid->iThreadBlock;
    const int blockj = grid->jThreadBlock;
    const int gridi  = grid->imax/blocki + (grid->imax%blocki > 0);
    const int gridj  = grid->jmax/blockj + (grid->jmax%blockj > 0);

    dim3 gridGPU (gridi, gridj, grid->kcells);
    dim3 blockGPU(blocki, blockj, 1);

    const int offs = grid->memoffset;

    // Calculate total strain rate
    Diff_smag_2_g::strain2<<<gridGPU, blockGPU>>>(
        &fields->sd["evisc"]->data_g[offs], 
        &fields->u->data_g[offs],  &fields->v->data_g[offs],  &fields->w->data_g[offs],
        &fields->u->datafluxbot_g[offs],  &fields->v->datafluxbot_g[offs],
        &boundaryptr->ustar_g[offs], &boundaryptr->obuk_g[offs],
        grid->z_g, grid->dzi_g, grid->dzhi_g, grid->dxi, grid->dyi,
        grid->istart,  grid->jstart, grid->kstart, 
        grid->iend,    grid->jend,   grid->kend,
        grid->icellsp, grid->ijcellsp);  
    cudaCheckError();

    // start with retrieving the stability information
    if (model->thermo->getSwitch() == "0")
    {
        Diff_smag_2_g::evisc_neutral<<<gridGPU, blockGPU>>>(
            &fields->sd["evisc"]->data_g[offs], mlen_g,
            grid->istart,  grid->jstart, grid->kstart, 
            grid->iend,    grid->jend,   grid->kend,
            grid->icellsp, grid->ijcellsp);  
        cudaCheckError();

        grid->boundaryCyclic_g(&fields->sd["evisc"]->data_g[offs]);
    }
    // assume buoyancy calculation is needed
    else
    {
        // store the buoyancyflux in datafluxbot of tmp1
        model->thermo->getBuoyancyFluxbot(fields->atmp["tmp1"]);
        // store the Brunt-vaisala frequency in data of tmp1 
        model->thermo->getThermoField(fields->atmp["tmp1"], fields->atmp["tmp2"], "N2");

        // Calculate eddy viscosity
        double tPri = 1./tPr;
        Diff_smag_2_g::evisc<<<gridGPU, blockGPU>>>(
            &fields->sd["evisc"]->data_g[offs], &fields->atmp["tmp1"]->data_g[offs], 
            &fields->atmp["tmp1"]->datafluxbot_g[offs], &boundaryptr->ustar_g[offs], &boundaryptr->obuk_g[offs],
            mlen_g, tPri, boundaryptr->z0m, grid->z[grid->kstart],
            grid->istart,  grid->jstart, grid->kstart, 
            grid->iend,    grid->jend,   grid->kend,
            grid->icellsp, grid->ijcellsp);  
        cudaCheckError();

        grid->boundaryCyclic_g(&fields->sd["evisc"]->data_g[offs]);
    }
>>>>>>> 6460e74e
}
#endif

#ifdef USECUDA
void Diff_smag_2::exec()
{
    const int blocki = grid->iThreadBlock;
    const int blockj = grid->jThreadBlock;
    const int gridi  = grid->imax/blocki + (grid->imax%blocki > 0);
    const int gridj  = grid->jmax/blockj + (grid->jmax%blockj > 0);

    dim3 gridGPU (gridi, gridj, grid->kmax);
    dim3 blockGPU(blocki, blockj, 1);

    const int offs = grid->memoffset;
    const double dxidxi = 1./(grid->dx * grid->dx);
    const double dyidyi = 1./(grid->dy * grid->dy);
    const double tPri = 1./tPr;

    Diff_smag_2_g::diff_uvw<<<gridGPU, blockGPU>>>(&fields->ut->data_g[offs], &fields->vt->data_g[offs], &fields->wt->data_g[offs],
            &fields->sd["evisc"]->data_g[offs], 
            &fields->u->data_g[offs],  &fields->v->data_g[offs],  &fields->w->data_g[offs],
            &fields->u->datafluxbot_g[offs], &fields->u->datafluxtop_g[offs],
            &fields->v->datafluxbot_g[offs], &fields->v->datafluxtop_g[offs],
            grid->dzi_g, grid->dzhi_g, grid->dxi, grid->dyi,
            fields->rhoref_g, fields->rhorefh_g,
            grid->istart,  grid->jstart, grid->kstart, 
            grid->iend,    grid->jend,   grid->kend,
            grid->icellsp, grid->ijcellsp);  
    cudaCheckError();

    for (FieldMap::const_iterator it = fields->st.begin(); it!=fields->st.end(); ++it)
        Diff_smag_2_g::diff_c<<<gridGPU, blockGPU>>>(&it->second->data_g[offs], &fields->sp[it->first]->data_g[offs], &fields->sd["evisc"]->data_g[offs], 
                &fields->sp[it->first]->datafluxbot_g[offs], &fields->sp[it->first]->datafluxtop_g[offs],
                grid->dzi_g, grid->dzhi_g, dxidxi, dyidyi,
                fields->rhoref_g, fields->rhorefh_g, tPri,
                grid->istart,  grid->jstart, grid->kstart, 
                grid->iend,    grid->jend,   grid->kend,
                grid->icellsp, grid->ijcellsp);  
    cudaCheckError();
}
#endif

#ifdef USECUDA
unsigned long Diff_smag_2::get_time_limit(unsigned long idt, double dt)
{
<<<<<<< HEAD
  const int blocki = grid->iThreadBlock;
  const int blockj = grid->jThreadBlock;
  const int gridi  = grid->imax/blocki + (grid->imax%blocki > 0);
  const int gridj  = grid->jmax/blockj + (grid->jmax%blockj > 0);

  dim3 gridGPU (gridi, gridj, grid->kmax);
  dim3 blockGPU(blocki, blockj, 1);

  double dnmul;
  unsigned long idtlim;
  const int offs = grid->memoffset;
  const double dxidxi = 1./(grid->dx * grid->dx);
  const double dyidyi = 1./(grid->dy * grid->dy);
  const double tPrfac = std::min(1., tPr);

  // Calculate dnmul in tmp1 field
  DiffSmag2_g::calcdnmul<<<gridGPU, blockGPU>>>(&fields->atmp["tmp1"]->data_g[offs], &fields->sd["evisc"]->data_g[offs],
                                                grid->dzi_g, tPrfac, dxidxi, dyidyi,  
                                                grid->istart, grid->jstart, grid->kstart, grid->iend, grid->jend, grid->kend,
                                                grid->icellsp, grid->ijcellsp);  
  cudaCheckError();

  // Get maximum from tmp1 field
  dnmul = grid->get_max_g(&fields->atmp["tmp1"]->data_g[offs], fields->atmp["tmp2"]->data_g); 
  dnmul = std::max(constants::dsmall, dnmul);
  idtlim = idt * dnmax/(dnmul*dt);

  return idtlim;
=======
    const int blocki = grid->iThreadBlock;
    const int blockj = grid->jThreadBlock;
    const int gridi  = grid->imax/blocki + (grid->imax%blocki > 0);
    const int gridj  = grid->jmax/blockj + (grid->jmax%blockj > 0);

    dim3 gridGPU (gridi, gridj, grid->kmax);
    dim3 blockGPU(blocki, blockj, 1);

    const int offs = grid->memoffset;

    const double dxidxi = 1./(grid->dx * grid->dx);
    const double dyidyi = 1./(grid->dy * grid->dy);
    const double tPrfac = std::min(1., tPr);

    // Calculate dnmul in tmp1 field
    Diff_smag_2_g::calc_dnmul<<<gridGPU, blockGPU>>>(
        &fields->atmp["tmp1"]->data_g[offs], &fields->sd["evisc"]->data_g[offs],
        grid->dzi_g, tPrfac, dxidxi, dyidyi,  
        grid->istart,  grid->jstart, grid->kstart, 
        grid->iend,    grid->jend,   grid->kend,
        grid->icellsp, grid->ijcellsp);  
    cudaCheckError();

    // Get maximum from tmp1 field
    double dnmul = grid->getMax_g(&fields->atmp["tmp1"]->data_g[offs], fields->atmp["tmp2"]->data_g); 
    dnmul = std::max(constants::dsmall, dnmul);
    const unsigned long idtlim = idt * dnmax/(dnmul*dt);

    return idtlim;
>>>>>>> 6460e74e
}
#endif

#ifdef USECUDA
double Diff_smag_2::get_dn(double dt)
{
<<<<<<< HEAD
  const int blocki = grid->iThreadBlock;
  const int blockj = grid->jThreadBlock;
  const int gridi  = grid->imax/blocki + (grid->imax%blocki > 0);
  const int gridj  = grid->jmax/blockj + (grid->jmax%blockj > 0);

  dim3 gridGPU (gridi, gridj, grid->kmax);
  dim3 blockGPU(blocki, blockj, 1);

  double dnmul;
  const int offs = grid->memoffset;
  const double dxidxi = 1./(grid->dx * grid->dx);
  const double dyidyi = 1./(grid->dy * grid->dy);
  const double tPrfac = std::min(1., tPr);

  // Calculate dnmul in tmp1 field
  DiffSmag2_g::calcdnmul<<<gridGPU, blockGPU>>>(&fields->atmp["tmp1"]->data_g[offs], &fields->sd["evisc"]->data_g[offs],
                                                grid->dzi_g, tPrfac, dxidxi, dyidyi,  
                                                grid->istart, grid->jstart, grid->kstart, grid->iend, grid->jend, grid->kend,
                                                grid->icellsp, grid->ijcellsp);  
  cudaCheckError();

  // Get maximum from tmp1 field
  dnmul = grid->get_max_g(&fields->atmp["tmp1"]->data_g[offs], fields->atmp["tmp2"]->data_g); 

  return dnmul*dt;
=======
    const int blocki = grid->iThreadBlock;
    const int blockj = grid->jThreadBlock;
    const int gridi  = grid->imax/blocki + (grid->imax%blocki > 0);
    const int gridj  = grid->jmax/blockj + (grid->jmax%blockj > 0);

    dim3 gridGPU (gridi, gridj, grid->kmax);
    dim3 blockGPU(blocki, blockj, 1);

    const int offs = grid->memoffset;

    const double dxidxi = 1./(grid->dx * grid->dx);
    const double dyidyi = 1./(grid->dy * grid->dy);
    const double tPrfac = std::min(1., tPr);

    // Calculate dnmul in tmp1 field
    Diff_smag_2_g::calc_dnmul<<<gridGPU, blockGPU>>>(
        &fields->atmp["tmp1"]->data_g[offs], &fields->sd["evisc"]->data_g[offs],
        grid->dzi_g, tPrfac, dxidxi, dyidyi,  
        grid->istart,  grid->jstart, grid->kstart, 
        grid->iend,    grid->jend,   grid->kend,
        grid->icellsp, grid->ijcellsp);  
    cudaCheckError();

    // Get maximum from tmp1 field
    double dnmul = grid->getMax_g(&fields->atmp["tmp1"]->data_g[offs], fields->atmp["tmp2"]->data_g); 

    return dnmul*dt;
>>>>>>> 6460e74e
}
#endif<|MERGE_RESOLUTION|>--- conflicted
+++ resolved
@@ -409,60 +409,6 @@
 #ifdef USECUDA
 void Diff_smag_2::exec_viscosity()
 {
-<<<<<<< HEAD
-  // do a cast because the base boundary class does not have the MOST related variables
-  Boundary_surface *boundaryptr = static_cast<Boundary_surface *>(model->boundary);
-
-  const int blocki = grid->iThreadBlock;
-  const int blockj = grid->jThreadBlock;
-  const int gridi  = grid->imax/blocki + (grid->imax%blocki > 0);
-  const int gridj  = grid->jmax/blockj + (grid->jmax%blockj > 0);
-
-  dim3 gridGPU (gridi, gridj, grid->kcells);
-  dim3 blockGPU(blocki, blockj, 1);
-
-  const int offs = grid->memoffset;
-
-  // Calculate total strain rate
-  DiffSmag2_g::strain2<<<gridGPU, blockGPU>>>(&fields->sd["evisc"]->data_g[offs], 
-                                              &fields->u->data_g[offs],  &fields->v->data_g[offs],  &fields->w->data_g[offs],
-                                              &fields->u->datafluxbot_g[offs],  &fields->v->datafluxbot_g[offs],
-                                              &boundaryptr->ustar_g[offs], &boundaryptr->obuk_g[offs],
-                                              grid->z_g, grid->dzi_g, grid->dzhi_g, grid->dxi, grid->dyi,
-                                              grid->istart, grid->jstart, grid->kstart, grid->iend, grid->jend, grid->kend,
-                                              grid->icellsp, grid->ijcellsp);  
-  cudaCheckError();
-
-  // start with retrieving the stability information
-  if(model->thermo->getSwitch() == "0")
-  {
-    DiffSmag2_g::evisc_neutral<<<gridGPU, blockGPU>>>(&fields->sd["evisc"]->data_g[offs], mlen_g,
-                                                      grid->istart, grid->jstart, grid->kstart, grid->iend, grid->jend, grid->kend,
-                                                      grid->icellsp, grid->ijcellsp);  
-    cudaCheckError();
-
-    grid->boundary_cyclic_g(&fields->sd["evisc"]->data_g[offs]);
-  }
-  // assume buoyancy calculation is needed
-  else
-  {
-    // store the buoyancyflux in datafluxbot of tmp1
-    model->thermo->getBuoyancyFluxbot(fields->atmp["tmp1"]);
-    // store the Brunt-vaisala frequency in data of tmp1 
-    model->thermo->getThermoField(fields->atmp["tmp1"], fields->atmp["tmp2"], "N2");
-
-    // Calculate eddy viscosity
-    double tPri = 1./tPr;
-    DiffSmag2_g::evisc<<<gridGPU, blockGPU>>>(&fields->sd["evisc"]->data_g[offs], &fields->atmp["tmp1"]->data_g[offs], 
-                                              &fields->atmp["tmp1"]->datafluxbot_g[offs], &boundaryptr->ustar_g[offs], &boundaryptr->obuk_g[offs],
-                                              mlen_g, tPri, boundaryptr->z0m, grid->z[grid->kstart],
-                                              grid->istart, grid->jstart, grid->kstart, grid->iend, grid->jend, grid->kend,
-                                              grid->icellsp, grid->ijcellsp);  
-    cudaCheckError();
-
-    grid->boundary_cyclic_g(&fields->sd["evisc"]->data_g[offs]);
-  }
-=======
     // do a cast because the base boundary class does not have the MOST related variables
     Boundary_surface *boundaryptr = static_cast<Boundary_surface *>(model->boundary);
 
@@ -498,7 +444,7 @@
             grid->icellsp, grid->ijcellsp);  
         cudaCheckError();
 
-        grid->boundaryCyclic_g(&fields->sd["evisc"]->data_g[offs]);
+        grid->boundary_cyclic_g(&fields->sd["evisc"]->data_g[offs]);
     }
     // assume buoyancy calculation is needed
     else
@@ -519,9 +465,8 @@
             grid->icellsp, grid->ijcellsp);  
         cudaCheckError();
 
-        grid->boundaryCyclic_g(&fields->sd["evisc"]->data_g[offs]);
-    }
->>>>>>> 6460e74e
+        grid->boundary_cyclic_g(&fields->sd["evisc"]->data_g[offs]);
+    }
 }
 #endif
 
@@ -568,36 +513,6 @@
 #ifdef USECUDA
 unsigned long Diff_smag_2::get_time_limit(unsigned long idt, double dt)
 {
-<<<<<<< HEAD
-  const int blocki = grid->iThreadBlock;
-  const int blockj = grid->jThreadBlock;
-  const int gridi  = grid->imax/blocki + (grid->imax%blocki > 0);
-  const int gridj  = grid->jmax/blockj + (grid->jmax%blockj > 0);
-
-  dim3 gridGPU (gridi, gridj, grid->kmax);
-  dim3 blockGPU(blocki, blockj, 1);
-
-  double dnmul;
-  unsigned long idtlim;
-  const int offs = grid->memoffset;
-  const double dxidxi = 1./(grid->dx * grid->dx);
-  const double dyidyi = 1./(grid->dy * grid->dy);
-  const double tPrfac = std::min(1., tPr);
-
-  // Calculate dnmul in tmp1 field
-  DiffSmag2_g::calcdnmul<<<gridGPU, blockGPU>>>(&fields->atmp["tmp1"]->data_g[offs], &fields->sd["evisc"]->data_g[offs],
-                                                grid->dzi_g, tPrfac, dxidxi, dyidyi,  
-                                                grid->istart, grid->jstart, grid->kstart, grid->iend, grid->jend, grid->kend,
-                                                grid->icellsp, grid->ijcellsp);  
-  cudaCheckError();
-
-  // Get maximum from tmp1 field
-  dnmul = grid->get_max_g(&fields->atmp["tmp1"]->data_g[offs], fields->atmp["tmp2"]->data_g); 
-  dnmul = std::max(constants::dsmall, dnmul);
-  idtlim = idt * dnmax/(dnmul*dt);
-
-  return idtlim;
-=======
     const int blocki = grid->iThreadBlock;
     const int blockj = grid->jThreadBlock;
     const int gridi  = grid->imax/blocki + (grid->imax%blocki > 0);
@@ -627,40 +542,12 @@
     const unsigned long idtlim = idt * dnmax/(dnmul*dt);
 
     return idtlim;
->>>>>>> 6460e74e
 }
 #endif
 
 #ifdef USECUDA
 double Diff_smag_2::get_dn(double dt)
 {
-<<<<<<< HEAD
-  const int blocki = grid->iThreadBlock;
-  const int blockj = grid->jThreadBlock;
-  const int gridi  = grid->imax/blocki + (grid->imax%blocki > 0);
-  const int gridj  = grid->jmax/blockj + (grid->jmax%blockj > 0);
-
-  dim3 gridGPU (gridi, gridj, grid->kmax);
-  dim3 blockGPU(blocki, blockj, 1);
-
-  double dnmul;
-  const int offs = grid->memoffset;
-  const double dxidxi = 1./(grid->dx * grid->dx);
-  const double dyidyi = 1./(grid->dy * grid->dy);
-  const double tPrfac = std::min(1., tPr);
-
-  // Calculate dnmul in tmp1 field
-  DiffSmag2_g::calcdnmul<<<gridGPU, blockGPU>>>(&fields->atmp["tmp1"]->data_g[offs], &fields->sd["evisc"]->data_g[offs],
-                                                grid->dzi_g, tPrfac, dxidxi, dyidyi,  
-                                                grid->istart, grid->jstart, grid->kstart, grid->iend, grid->jend, grid->kend,
-                                                grid->icellsp, grid->ijcellsp);  
-  cudaCheckError();
-
-  // Get maximum from tmp1 field
-  dnmul = grid->get_max_g(&fields->atmp["tmp1"]->data_g[offs], fields->atmp["tmp2"]->data_g); 
-
-  return dnmul*dt;
-=======
     const int blocki = grid->iThreadBlock;
     const int blockj = grid->jThreadBlock;
     const int gridi  = grid->imax/blocki + (grid->imax%blocki > 0);
@@ -688,6 +575,5 @@
     double dnmul = grid->getMax_g(&fields->atmp["tmp1"]->data_g[offs], fields->atmp["tmp2"]->data_g); 
 
     return dnmul*dt;
->>>>>>> 6460e74e
 }
 #endif