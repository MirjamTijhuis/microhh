--- conflicted
+++ resolved
@@ -426,11 +426,7 @@
 
   double n = imax*jmax;
 
-<<<<<<< HEAD
-  for(int k=0; k<kcells; k++)
-=======
   for(int k=0; k<krange; k++)
->>>>>>> bd2e620c
     prof[k] /= n;
 
   getprof(prof, krange);
