/*
 * MicroHH
 * Copyright (c) 2011-2020 Chiel van Heerwaarden
 * Copyright (c) 2011-2020 Thijs Heus
 * Copyright (c) 2014-2020 Bart van Stratum
 *
 * This file is part of MicroHH
 *
 * MicroHH is free software: you can redistribute it and/or modify
 * it under the terms of the GNU General Public License as published by
 * the Free Software Foundation, either version 3 of the License, or
 * (at your option) any later version.

 * MicroHH is distributed in the hope that it will be useful,
 * but WITHOUT ANY WARRANTY; without even the implied warranty of
 * MERCHANTABILITY or FITNESS FOR A PARTICULAR PURPOSE.  See the
 * GNU General Public License for more details.

 * You should have received a copy of the GNU General Public License
 * along with MicroHH.  If not, see <http://www.gnu.org/licenses/>.
 */

#include <iostream>

#include "boundary.h"
#include "boundary_surface_lsm.h"
#include "land_surface_kernels_gpu.h"
#include "boundary_surface_kernels_gpu.h"
#include "soil_kernels_gpu.h"
#include "tools.h"
#include "grid.h"
#include "soil_grid.h"
#include "fields.h"
#include "soil_field3d.h"
#include "radiation.h"
#include "thermo.h"
#include "microphys.h"
#include "column.h"

namespace
{
    namespace lsmk = Land_surface_kernels_g;
    namespace bsk = Boundary_surface_kernels_g;
    namespace sk = Soil_kernels_g;
}

namespace
{
    template<typename TF>
    void dump_field(
        TF* const restrict fld,
        TF* const restrict tmp,
        std::string name,
        const int size)
    {
        std::cout << "Saving: " << name << std::endl;
        cuda_safe_call(cudaMemcpy(tmp, fld, size*sizeof(TF), cudaMemcpyDeviceToHost));
        FILE *pFile;
        pFile = fopen(name.c_str(), "wb");
        if (pFile == NULL)
            std::cout << "Error opening file" << std::endl;
        fwrite(tmp, sizeof(TF), size, pFile);
        fclose(pFile);
    }
}

#ifdef USECUDA
template<typename TF>
void Boundary_surface_lsm<TF>::exec(
        Thermo<TF>& thermo, Radiation<TF>& radiation,
        Microphys<TF>& microphys, Timeloop<TF>& timeloop)
{
    auto& gd = grid.get_grid_data();
    auto& sgd = soil_grid.get_grid_data();

    const int blocki = gd.ithread_block;
    const int blockj = gd.jthread_block;

    // For 2D field excluding ghost cells
    int gridi = gd.imax/blocki + (gd.imax%blocki > 0);
    int gridj = gd.jmax/blockj + (gd.jmax%blockj > 0);
    dim3 grid_gpu_2d (gridi,  gridj,  1);
    dim3 block_gpu_2d(blocki, blockj, 1);

    // For 2D field including ghost cells
    gridi = gd.icells/blocki + (gd.icells%blocki > 0);
    gridj = gd.jcells/blockj + (gd.jcells%blockj > 0);
    dim3 grid_gpu_2d_gc (gridi,  gridj,  1);
    dim3 block_gpu_2d_gc(blocki, blockj, 1);

    // Calculate filtered wind speed difference surface-atmosphere.
    auto tmp1 = fields.get_tmp_g();
    // Aarrghh, TODO: replace with `get_tmp_xy_g()......`.
    TF* du_tot = tmp1->fld_bot_g;

    bsk::calc_dutot_g<TF><<<grid_gpu_2d, block_gpu_2d>>>(
        du_tot,
        fields.mp.at("u")->fld_g,
        fields.mp.at("v")->fld_g,
        fields.mp.at("u")->fld_bot_g,
        fields.mp.at("v")->fld_bot_g,
        gd.istart, gd.iend,
        gd.jstart, gd.jend,
        gd.kstart,
        gd.icells, gd.ijcells);
    boundary_cyclic.exec_2d_g(du_tot);
    cuda_check_error();

    //
    // Retrieve necessary data from other classes.
    //
    // Get references to surface radiation fluxes
    TF* sw_dn = radiation.get_surface_radiation_g("sw_down");
    TF* sw_up = radiation.get_surface_radiation_g("sw_up");
    TF* lw_dn = radiation.get_surface_radiation_g("lw_down");
    TF* lw_up = radiation.get_surface_radiation_g("lw_up");
    
    // Get (near-) surface thermo.
    // Aarrghh, TODO: replace with `get_tmp_xy_g()......`.
    TF* T_bot = tmp1->flux_bot_g;
    TF* T_a = tmp1->grad_bot_g;
    TF* vpd = tmp1->fld_top_g;
    TF* qsat_bot = tmp1->flux_top_g;
    TF* dqsatdT_bot = tmp1->grad_top_g;

    thermo.get_land_surface_fields_g(
        T_bot, T_a, vpd, qsat_bot, dqsatdT_bot);

    // Get (near-) surface buoyancy.
    auto buoy = fields.get_tmp_g();
    thermo.get_buoyancy_surf_g(*buoy);
    const TF db_ref = thermo.get_db_ref();

    // Get basestate vectors.
    TF* rhorefh = thermo.get_basestate_fld_g("rhoh");
    TF* thvrefh = thermo.get_basestate_fld_g("thvh");
    TF* exnrefh = thermo.get_basestate_fld_g("exnerh");
    TF* prefh   = thermo.get_basestate_fld_g("prefh");

    // Get surface precipitation (positive downwards, kg m-2 s-1 = mm s-1)
    auto tmp2 = fields.get_tmp_g();
    TF* rain_rate = tmp2->fld_bot_g;
    microphys.get_surface_rain_rate_g(rain_rate);

    // XY tmp fields for intermediate calculations
    // Aarrghh, TODO: replace with `get_tmp_xy_g()......`.
    TF* f1  = tmp2->flux_bot_g;
    TF* f2  = tmp2->grad_bot_g;
    TF* f2b = tmp2->fld_top_g;
    TF* f3  = tmp2->flux_top_g;
    TF* theta_mean_n = tmp2->grad_top_g;

    const double subdt = timeloop.get_sub_time_step();

    const int iter = timeloop.get_iteration();
    const int subs = timeloop.get_substep();
    const int mpiid = master.get_mpiid();

    //
    // LSM calculations
    //
    lsmk::calc_tile_fractions_g<<<grid_gpu_2d, block_gpu_2d>>>(
            tiles.at("veg").fraction_g,
            tiles.at("soil").fraction_g,
            tiles.at("wet").fraction_g,
            fields.ap2d.at("wl")->fld_g,
            c_veg_g, lai_g,
            gd.istart, gd.iend,
            gd.jstart, gd.jend,
            gd.icells);
    cuda_check_error();

    // Calculate root fraction weighted mean soil water content
    sk::calc_root_weighted_mean_theta_g<<<grid_gpu_2d, block_gpu_2d>>>(
            theta_mean_n,
            fields.sps.at("theta")->fld_g,
            soil_index_g,
            root_fraction_g,
            theta_wp_g,
            theta_fc_g,
            gd.istart, gd.iend,
            gd.jstart, gd.jend,
            sgd.kstart, sgd.kend,
            gd.icells, gd.ijcells);
    cuda_check_error();

    // Calculate vegetation/soil resistance functions `f`.
    lsmk::calc_resistance_functions_g<<<grid_gpu_2d, block_gpu_2d>>>(
            f1, f2, f2b, f3,
            sw_dn,
            fields.sps.at("theta")->fld_g,
            theta_mean_n, vpd,
            gD_coeff_g,
            c_veg_g,
            theta_wp_g,
            theta_fc_g,
            theta_res_g,
            soil_index_g,
            gd.istart, gd.iend,
            gd.jstart, gd.jend,
            sgd.kend,
            gd.icells, gd.ijcells);
    cuda_check_error();

    // Calculate canopy resistance for veg and soil tiles.
    lsmk::calc_canopy_resistance_g<<<grid_gpu_2d, block_gpu_2d>>>(
            tiles.at("veg").rs_g,
            rs_veg_min_g, lai_g,
            f1, f2, f3,
            gd.istart, gd.iend,
            gd.jstart, gd.jend,
            gd.icells);
    cuda_check_error();

    lsmk::calc_soil_resistance_g<<<grid_gpu_2d, block_gpu_2d>>>(
            tiles.at("soil").rs_g,
            rs_soil_min_g, f2b,
            gd.istart, gd.iend,
            gd.jstart, gd.jend,
            gd.icells);
    cuda_check_error();

    // Loop over tiles, and calculate tile properties and fluxes
    for (auto& tile : tiles)
    {
        bool use_cs_veg = (tile.first == "veg");

        //
        // 1) Calculate obuk/ustar/ra using thl_bot and qt_bot
        // from previous time step (= old method, similar to DALES).
        // 2) Calculate new thl_bot such that SEB closes.
        //
        thermo.get_buoyancy_surf_g(
                buoy->fld_bot_g,
                tile.second.thl_bot_g,
                tile.second.qt_bot_g);

        // Calculate Obuk, ustar, and ra.
        if (sw_constant_z0)
            lsmk::calc_stability_g<TF, true><<<grid_gpu_2d_gc, block_gpu_2d_gc>>>(
                    tile.second.ustar_g,
                    tile.second.obuk_g,
                    tile.second.bfluxbot_g,
                    tile.second.ra_g,
                    tile.second.nobuk_g,
                    du_tot,
                    buoy->fld_g,
                    buoy->fld_bot_g,
                    z0m_g, z0h_g,
                    zL_sl_g,
                    f_sl_g,
                    db_ref,
                    gd.z[gd.kstart],
                    gd.istart, gd.iend,
                    gd.jstart, gd.jend,
                    gd.kstart,
                    gd.icells, gd.jcells,
                    gd.ijcells);
        else
            lsmk::calc_stability_g<TF, false><<<grid_gpu_2d_gc, block_gpu_2d_gc>>>(
                    tile.second.ustar_g,
                    tile.second.obuk_g,
                    tile.second.bfluxbot_g,
                    tile.second.ra_g,
                    tile.second.nobuk_g,
                    du_tot,
                    buoy->fld_g,
                    buoy->fld_bot_g,
                    z0m_g, z0h_g,
                    zL_sl_g,
                    f_sl_g,
                    db_ref,
                    gd.z[gd.kstart],
                    gd.istart, gd.iend,
                    gd.jstart, gd.jend,
                    gd.kstart,
                    gd.icells, gd.jcells,
                    gd.ijcells);
        cuda_check_error();

        //auto tmp_cpu = fields.get_tmp();
        //dump_field(tile.second.ustar_g, tmp_cpu->fld_bot.data(), "dump_gpu", gd.ijcells);
        //fields.release_tmp(tmp_cpu);
        //cudaDeviceSynchronize();
        //throw 1;

        // Calculate surface fluxes
        lsmk::calc_fluxes_g<TF><<<grid_gpu_2d, block_gpu_2d>>>(
                tile.second.H_g,
                tile.second.LE_g,
                tile.second.G_g,
                tile.second.S_g,
                tile.second.thl_bot_g,
                tile.second.qt_bot_g,
                T_a,
                fields.sp.at("qt")->fld_g,
                fields.sps.at("t")->fld_g,
                qsat_bot, dqsatdT_bot,
                tile.second.ra_g,
                tile.second.rs_g,
                lambda_stable_g,
                lambda_unstable_g,
                cs_veg_g,
                sw_dn,
                sw_up,
                lw_dn,
                lw_up,
                buoy->fld_g,
                buoy->fld_bot_g,
                rhorefh,
                exnrefh,
                db_ref, emis_sfc,
                TF(subdt),
                gd.istart, gd.iend,
                gd.jstart, gd.jend,
                gd.kstart, sgd.kend,
                gd.icells, gd.ijcells,
                use_cs_veg);
        cuda_check_error();
    }

    // Override grid point with water
    if (sw_water)
    {
        // Set BCs for water grid points
        lsmk::set_water_tiles<TF><<<grid_gpu_2d, block_gpu_2d>>>(
                tiles.at("veg").fraction_g,
                tiles.at("soil").fraction_g,
                tiles.at("wet").fraction_g,
                tiles.at("veg").H_g,
                tiles.at("soil").H_g,
                tiles.at("wet").H_g,
                tiles.at("veg").LE_g,
                tiles.at("soil").LE_g,
                tiles.at("wet").LE_g,
                tiles.at("veg").G_g,
                tiles.at("soil").G_g,
                tiles.at("wet").G_g,
                tiles.at("veg").rs_g,
                tiles.at("soil").rs_g,
                tiles.at("wet").rs_g,
                tiles.at("wet").thl_bot_g,
                tiles.at("wet").qt_bot_g,
                water_mask_g,
                t_bot_water_g,
                fields.sp.at("thl")->fld_g,
                fields.sp.at("qt")->fld_g,
                fields.sp.at("thl")->fld_bot_g,
                fields.sp.at("qt")->fld_bot_g,
                tiles.at("wet").ra_g,
                rhorefh,
                prefh,
                exnrefh,
                gd.istart, gd.iend,
                gd.jstart, gd.jend,
                gd.kstart,
                gd.icells, gd.ijcells);
        cuda_check_error();
    }

    // Calculate tile averaged surface fluxes and values.
    const TF rhoref_bot = thermo.get_basestate_vector("rhoh")[gd.kstart];
    const TF rhocpi = TF(1) / (rhoref_bot * Constants::cp<TF>);
    const TF rholvi = TF(1) / (rhoref_bot * Constants::Lv<TF>);
    const TF no_scaling = TF(1);

    // Surface fluxes.
    get_tiled_mean_g(fields.sp.at("thl")->flux_bot_g, "H", rhocpi);
    get_tiled_mean_g(fields.sp.at("qt")->flux_bot_g, "LE", rholvi);
    get_tiled_mean_g(ustar_g, "ustar", no_scaling);
    get_tiled_mean_g(buoy->flux_bot_g, "bfluxbot", no_scaling);

    // Surface values.
    get_tiled_mean_g(fields.sp.at("thl")->fld_bot_g, "thl_bot", TF(1));
    get_tiled_mean_g(fields.sp.at("qt")->fld_bot_g, "qt_bot", TF(1));

    // Set ghost cells `thl_bot`, `qt_bot`, needed for surface scheme
    boundary_cyclic.exec_2d_g(fields.sp.at("thl")->fld_bot_g);
    boundary_cyclic.exec_2d_g(fields.sp.at("qt")->fld_bot_g);

    // Calculate bulk Obukhov length.
    lsmk::calc_bulk_obuk_g<TF><<<grid_gpu_2d, block_gpu_2d>>>(
            obuk_g,
            buoy->flux_bot_g,
            ustar_g,
            gd.z[gd.kstart],
            gd.istart, gd.iend,
            gd.jstart, gd.jend,
            gd.icells);
    cuda_check_error();

    boundary_cyclic.exec_2d_g(ustar_g);
    boundary_cyclic.exec_2d_g(obuk_g);

    // Redistribute ustar over `uw` and `vw`.
    lsmk::set_bcs_momentum_g<TF><<<grid_gpu_2d, block_gpu_2d>>>(
            fields.mp.at("u")->flux_bot_g,
            fields.mp.at("v")->flux_bot_g,
            fields.mp.at("u")->grad_bot_g,
            fields.mp.at("v")->grad_bot_g,
            ustar_g,
            fields.mp.at("u")->fld_g,
            fields.mp.at("u")->fld_bot_g,
            fields.mp.at("v")->fld_g,
            fields.mp.at("v")->fld_bot_g,
            z0m_g, gd.z[gd.kstart],
            gd.istart, gd.iend,
            gd.jstart, gd.jend, gd.kstart,
            gd.icells, gd.jcells, gd.ijcells);
    cuda_check_error();

    boundary_cyclic.exec_2d_g(fields.mp.at("u")->flux_bot_g);
    boundary_cyclic.exec_2d_g(fields.mp.at("v")->flux_bot_g);
    boundary_cyclic.exec_2d_g(fields.mp.at("u")->grad_bot_g);
    boundary_cyclic.exec_2d_g(fields.mp.at("v")->grad_bot_g);

    // Set BCs (gradients) thl + qt
    lsmk::set_bcs_thl_qt_g<TF><<<grid_gpu_2d_gc, block_gpu_2d_gc>>>(
            fields.sp.at("thl")->grad_bot_g,
            fields.sp.at("qt")->grad_bot_g,
            fields.sp.at("thl")->fld_g,
            fields.sp.at("qt")->fld_g,
            fields.sp.at("thl")->fld_bot_g,
            fields.sp.at("qt")->fld_bot_g,
            gd.z[gd.kstart], gd.kstart,
            gd.icells, gd.jcells, gd.ijcells);
    cuda_check_error();

    // Set BCs other scalars
    for (auto& it : fields.sp)
        if (it.first != "thl" and it.first != "qt")
        {
            if (sbc.at(it.first).bcbot == Boundary_type::Dirichlet_type)
                lsmk::set_bcs_scalars_dirichlet_g<TF><<<grid_gpu_2d_gc, block_gpu_2d_gc>>>(
                    it.second->fld_bot_g,
                    it.second->grad_bot_g,
                    it.second->flux_bot_g,
                    ustar_g, obuk_g,
                    it.second->fld_g, z0h_g,
                    gd.z[gd.kstart],
                    gd.istart, gd.iend,
                    gd.jstart, gd.jend, gd.kstart,
                    gd.icells, gd.jcells, gd.ijcells);

            else if (sbc.at(it.first).bcbot == Boundary_type::Flux_type)
                lsmk::set_bcs_scalars_flux_g<TF><<<grid_gpu_2d_gc, block_gpu_2d_gc>>>(
                    it.second->fld_bot_g,
                    it.second->grad_bot_g,
                    it.second->flux_bot_g,
                    ustar_g, obuk_g,
                    it.second->fld_g, z0h_g,
                    gd.z[gd.kstart],
                    gd.istart, gd.iend,
                    gd.jstart, gd.jend, gd.kstart,
                    gd.icells, gd.jcells, gd.ijcells);
            cuda_check_error();
        }

<<<<<<< HEAD
    // Calc MO gradients, for subgrid scheme
    bsk::calc_duvdz_mo_g<TF><<<grid_gpu_2d_gc, block_gpu_2d_gc>>>(
=======
    // Calc MO gaadients, for subgrid scheme
    bsk::calc_duvdz_mo_g<<<grid_gpu_2d_gc, block_gpu_2d_gc>>>(
>>>>>>> 51616104
            dudz_mo_g, dvdz_mo_g,
            fields.mp.at("u")->fld_g,
            fields.mp.at("v")->fld_g,
            fields.mp.at("u")->fld_bot_g,
            fields.mp.at("v")->fld_bot_g,
            fields.mp.at("u")->flux_bot_g,
            fields.mp.at("v")->flux_bot_g,
            ustar_g, obuk_g, z0m_g,
            gd.z[gd.kstart],
            gd.istart, gd.iend,
            gd.jstart, gd.jend,
            gd.kstart,
            gd.icells, gd.ijcells);
    cuda_check_error();

    bsk::calc_dbdz_mo_g<TF><<<grid_gpu_2d_gc, block_gpu_2d_gc>>>(
            dbdz_mo_g, buoy->flux_bot_g,
            ustar_g, obuk_g,
            gd.z[gd.kstart],
            gd.istart, gd.iend,
            gd.jstart, gd.jend,
            gd.icells);
    cuda_check_error();

    // Calculate changes in the liquid water reservoir
    lsmk::calc_liquid_water_reservoir_g<<<grid_gpu_2d, block_gpu_2d>>>(
            fields.at2d.at("wl")->fld_g,
            interception_g,
            throughfall_g,
            fields.ap2d.at("wl")->fld_g,
            tiles.at("veg").LE_g,
            tiles.at("soil").LE_g,
            tiles.at("wet").LE_g,
            tiles.at("veg").fraction_g,
            tiles.at("soil").fraction_g,
            tiles.at("wet").fraction_g,
            rain_rate,
            c_veg_g,
            lai_g, subdt,
            gd.istart, gd.iend,
            gd.jstart, gd.jend,
            gd.icells);
    cuda_check_error();

    fields.release_tmp_g(buoy);
    fields.release_tmp_g(tmp2);

    if (sw_homogenize_sfc)
    {
        const int blockGPU = 256;
        const int gridGPU = gd.ijcells/blockGPU + (gd.ijcells%blockGPU > 0);

        auto homogenize = [&](TF* const __restrict__ field)
        {
            const TF mean_value = field3d_operators.calc_mean_2d_g(field);
            Tools_g::set_to_val<<<gridGPU, blockGPU>>>(field, gd.ijcells, mean_value);
        };

        // Homogenize the surface fields which interact with the atmosphere.
        homogenize(fields.sp.at("thl")->flux_bot_g);
        homogenize(fields.sp.at("qt")->flux_bot_g);

        homogenize(fields.mp.at("u")->flux_bot_g),
        homogenize(fields.mp.at("v")->flux_bot_g),

        homogenize(dudz_mo_g);
        homogenize(dvdz_mo_g);
        homogenize(dbdz_mo_g);
    }

    //
    // Calculate soil tendencies
    //
    // Only soil moisture has a source and conductivity term
    const bool sw_source_term_t = false;
    const bool sw_conductivity_term_t = false;
    const bool sw_source_term_theta = true;
    const bool sw_conductivity_term_theta = true;

    // Soil GPU grid without ghost cells.
    gridi = gd.imax/blocki + (gd.imax%blocki > 0);
    gridj = gd.jmax/blockj + (gd.jmax%blockj > 0);
    dim3 grid_gpu_3d (gridi,  gridj,  sgd.kmax);
    dim3 block_gpu_3d(blocki, blockj, 1);

    //
    // Soil temperature
    //
    // Calculate the thermal diffusivity at full levels
    sk::calc_thermal_properties_g<<<grid_gpu_3d, block_gpu_3d>>>(
            diffusivity_g,
            conductivity_g,
            soil_index_g,
            fields.sps.at("theta")->fld_g,
            theta_sat_g,
            gamma_T_dry_g,
            rho_C_g,
            gd.istart, gd.iend,
            gd.jstart, gd.jend,
            sgd.kstart, sgd.kend,
            gd.icells, gd.ijcells);
    cuda_check_error();

    // Linear interpolation diffusivity to half levels
    sk::interp_2_vertical_g<TF, Soil_interpolation_type::Harmonic_mean><<<grid_gpu_3d, block_gpu_3d>>>(
            diffusivity_h_g,
            diffusivity_g,
            sgd.dz_g,
            gd.istart, gd.iend,
            gd.jstart, gd.jend,
            sgd.kstart, sgd.kend,
            gd.icells, gd.ijcells);
    cuda_check_error();

    // Set flux boundary conditions at top and bottom of soil column
    // Top = soil heat flux (G) averaged over all tiles, bottom = zero flux.
    get_tiled_mean_g(tmp1->fld_bot_g, "G", TF(1));

    sk::set_bcs_temperature_g<TF><<<grid_gpu_2d, block_gpu_2d>>>(
            fields.sps.at("t")->flux_top_g,
            fields.sps.at("t")->flux_bot_g,
            tmp1->fld_bot_g,
            rho_C_g,
            soil_index_g,
            gd.istart, gd.iend,
            gd.jstart, gd.jend,
            sgd.kend,
            gd.icells, gd.ijcells);
    cuda_check_error();

    // Calculate diffusive tendency
    sk::diff_explicit_g<TF, sw_source_term_t, sw_conductivity_term_t><<<grid_gpu_3d, block_gpu_3d>>>(
            fields.sts.at("t")->fld_g,
            fields.sps.at("t")->fld_g,
            diffusivity_h_g,
            conductivity_h_g,
            source_g,
            fields.sps.at("t")->flux_top_g,
            fields.sps.at("t")->flux_bot_g,
            sgd.dzi_g, sgd.dzhi_g,
            gd.istart, gd.iend,
            gd.jstart, gd.jend,
            sgd.kstart, sgd.kend,
            gd.icells, gd.ijcells);
    cuda_check_error();

    //
    // Soil moisture
    //
    // Calculate the hydraulic diffusivity and conductivity at full levels
    sk::calc_hydraulic_properties_g<<<grid_gpu_3d, block_gpu_3d>>>(
            diffusivity_g,
            conductivity_g,
            soil_index_g,
            fields.sps.at("theta")->fld_g,
            theta_sat_g,
            theta_res_g,
            vg_a_g,
            vg_l_g,
            vg_m_g,
            gamma_theta_sat_g,
            gamma_theta_min_g,
            gamma_theta_max_g,
            kappa_theta_min_g,
            kappa_theta_max_g,
            gd.istart, gd.iend,
            gd.jstart, gd.jend,
            sgd.kstart, sgd.kend,
            gd.icells, gd.ijcells);
    cuda_check_error();

    // Interpolation diffusivity and conductivity to half levels,
    // using the IFS method, which uses the max value from the
    // two surrounding grid points.
    sk::interp_2_vertical_g<TF, Soil_interpolation_type::Max><<<grid_gpu_3d, block_gpu_3d>>>(
            diffusivity_h_g,
            diffusivity_g,
            sgd.dz_g,
            gd.istart, gd.iend,
            gd.jstart, gd.jend,
            sgd.kstart, sgd.kend,
            gd.icells, gd.ijcells);
    cuda_check_error();

    sk::interp_2_vertical_g<TF, Soil_interpolation_type::Max><<<grid_gpu_3d, block_gpu_3d>>>(
            conductivity_h_g,
            conductivity_g,
            sgd.dz_g,
            gd.istart, gd.iend,
            gd.jstart, gd.jend,
            sgd.kstart, sgd.kend,
            gd.icells, gd.ijcells);
    cuda_check_error();

    // Calculate infiltration/runoff
    sk::calc_infiltration_g<<<grid_gpu_2d, block_gpu_2d>>>(
            infiltration_g,
            runoff_g,
            throughfall_g,
            fields.sps.at("theta")->fld_g,
            theta_sat_g,
            kappa_theta_max_g,
            gamma_theta_max_g,
            sgd.dz_g,
            soil_index_g,
            gd.istart, gd.iend,
            gd.jstart, gd.jend,
            sgd.kend,
            gd.icells, gd.ijcells);
    cuda_check_error();

    // Set the boundary conditions.
    // Top = evaporation from bare soil tile.
    // Bottom = optionally free drainage (or else closed)
    sk::set_bcs_moisture_g<<<grid_gpu_2d, block_gpu_2d>>>(
            fields.sps.at("theta")->flux_top_g,
            fields.sps.at("theta")->flux_bot_g,
            conductivity_h_g,
            tiles.at("soil").LE_g,
            tiles.at("soil").fraction_g,
            infiltration_g,
            sw_free_drainage,
            gd.istart, gd.iend,
            gd.jstart, gd.jend,
            sgd.kstart, sgd.kend,
            gd.icells, gd.ijcells);
    cuda_check_error();

    // Calculate root water extraction
    lsmk::scale_tile_with_fraction_g<TF><<<grid_gpu_2d, block_gpu_2d>>>(
            tmp1->fld_bot_g.view(),
            tiles.at("veg").LE_g,
            tiles.at("veg").fraction_g,
            gd.istart, gd.iend,
            gd.jstart, gd.jend,
            gd.icells);
    cuda_check_error();

    sk::calc_root_water_extraction_g<TF><<<grid_gpu_2d, block_gpu_2d>>>(
            source_g,
            tmp1->fld_top_g.view(),
            fields.sps.at("theta")->fld_g,
            root_fraction_g,
            tmp1->fld_bot_g,
            sgd.dzi_g,
            gd.istart, gd.iend,
            gd.jstart, gd.jend,
            sgd.kstart, sgd.kend,
            gd.icells, gd.ijcells);
    cuda_check_error();

    // Calculate diffusive tendency
    sk::diff_explicit_g<TF, sw_source_term_theta, sw_conductivity_term_theta><<<grid_gpu_3d, block_gpu_3d>>>(
            fields.sts.at("theta")->fld_g,
            fields.sps.at("theta")->fld_g,
            diffusivity_h_g,
            conductivity_h_g,
            source_g,
            fields.sps.at("theta")->flux_top_g,
            fields.sps.at("theta")->flux_bot_g,
            sgd.dzi_g, sgd.dzhi_g,
            gd.istart, gd.iend,
            gd.jstart, gd.jend,
            sgd.kstart, sgd.kend,
            gd.icells, gd.ijcells);

    fields.release_tmp_g(tmp1);
}

template<typename TF>
void Boundary_surface_lsm<TF>::exec_column(Column<TF>& column)
{
    const TF no_offset = 0.;

    auto tmp = fields.get_tmp_g();

    column.calc_time_series("obuk", obuk_g, no_offset);
    column.calc_time_series("ustar", ustar_g, no_offset);
    column.calc_time_series("wl", fields.ap2d.at("wl")->fld_g, no_offset);

    get_tiled_mean_g(tmp->fld_bot_g, "H", TF(1));
    column.calc_time_series("H", tmp->fld_bot_g, no_offset);

    get_tiled_mean_g(tmp->fld_bot_g, "LE", TF(1));
    column.calc_time_series("LE", tmp->fld_bot_g, no_offset);

    get_tiled_mean_g(tmp->fld_bot_g, "G", TF(1));
    column.calc_time_series("G", tmp->fld_bot_g, no_offset);

    get_tiled_mean_g(tmp->fld_bot_g, "S", TF(1));
    column.calc_time_series("S", tmp->fld_bot_g, no_offset);

    if (sw_tile_stats_col)
        for (auto& tile : tiles)
        {
            column.calc_time_series("c_"+tile.first, tile.second.fraction_g, no_offset);

            column.calc_time_series("ustar_"+tile.first, tile.second.ustar_g, no_offset);
            column.calc_time_series("obuk_"+tile.first, tile.second.obuk_g, no_offset);

            column.calc_time_series("rs_"+tile.first, tile.second.rs_g, no_offset);
            column.calc_time_series("ra_"+tile.first, tile.second.ra_g, no_offset);

            column.calc_time_series("thl_bot_"+tile.first, tile.second.thl_bot_g, no_offset);
            column.calc_time_series("qt_bot_"+tile.first, tile.second.qt_bot_g, no_offset);

            column.calc_time_series("H_"+tile.first, tile.second.H_g, no_offset);
            column.calc_time_series("LE_"+tile.first, tile.second.LE_g, no_offset);
            column.calc_time_series("G_"+tile.first, tile.second.G_g, no_offset);
            column.calc_time_series("S_"+tile.first, tile.second.S_g, no_offset);
        }

    fields.release_tmp_g(tmp);
}

template<typename TF>
void Boundary_surface_lsm<TF>::get_tiled_mean_g(
    TF* const __restrict__ fld_out, std::string name, const TF scale_factor)
{
    auto& gd = grid.get_grid_data();

    const int blocki = gd.ithread_block;
    const int blockj = gd.jthread_block;

    // For 2D field excluding ghost cells
    int gridi = gd.imax/blocki + (gd.imax%blocki > 0);
    int gridj = gd.jmax/blockj + (gd.jmax%blockj > 0);
    dim3 gridGPU (gridi,  gridj,  1);
    dim3 blockGPU(blocki, blockj, 1);

    TF* fld_veg;
    TF* fld_soil;
    TF* fld_wet;

    // Yikes..
    if (name == "H")
    {
        fld_veg  = tiles.at("veg").H_g;
        fld_soil = tiles.at("soil").H_g;
        fld_wet  = tiles.at("wet").H_g;
    }
    else if (name == "LE")
    {
        fld_veg  = tiles.at("veg").LE_g;
        fld_soil = tiles.at("soil").LE_g;
        fld_wet  = tiles.at("wet").LE_g;
    }
    else if (name == "G")
    {
        fld_veg  = tiles.at("veg").G_g;
        fld_soil = tiles.at("soil").G_g;
        fld_wet  = tiles.at("wet").G_g;
    }
    else if (name == "S")
    {
        fld_veg  = tiles.at("veg").S_g;
        fld_soil = tiles.at("soil").S_g;
        fld_wet  = tiles.at("wet").S_g;
    }
    else if (name == "bfluxbot")
    {
        fld_veg  = tiles.at("veg").bfluxbot_g;
        fld_soil = tiles.at("soil").bfluxbot_g;
        fld_wet  = tiles.at("wet").bfluxbot_g;
    }
    else if (name == "ustar")
    {
        fld_veg  = tiles.at("veg").ustar_g;
        fld_soil = tiles.at("soil").ustar_g;
        fld_wet  = tiles.at("wet").ustar_g;
    }
    else if (name == "thl_bot")
    {
        fld_veg  = tiles.at("veg").thl_bot_g;
        fld_soil = tiles.at("soil").thl_bot_g;
        fld_wet  = tiles.at("wet").thl_bot_g;
    }
    else if (name == "qt_bot")
    {
        fld_veg  = tiles.at("veg").qt_bot_g;
        fld_soil = tiles.at("soil").qt_bot_g;
        fld_wet  = tiles.at("wet").qt_bot_g;
    }
    else
        throw std::runtime_error("Cannot calculate tiled mean for variable \"" + name + "\"\\n");

    lsmk::calc_tiled_mean_g<<<gridGPU, blockGPU>>>(
            fld_out,
            tiles.at("veg").fraction_g,
            tiles.at("soil").fraction_g,
            tiles.at("wet").fraction_g,
            fld_veg,
            fld_soil,
            fld_wet,
            scale_factor,
            gd.istart, gd.iend,
            gd.jstart, gd.jend,
            gd.icells);
}


template<typename TF>
void Boundary_surface_lsm<TF>::print_ij(
    const TF* const __restrict__ fld_g)
{
    auto& gd = grid.get_grid_data();

    const int blocki = gd.ithread_block;
    const int blockj = gd.jthread_block;

    int gridi = gd.imax/blocki + (gd.imax%blocki > 0);
    int gridj = gd.jmax/blockj + (gd.jmax%blockj > 0);
    dim3 gridGPU (gridi,  gridj,  1);
    dim3 blockGPU(blocki, blockj, 1);

    lsmk::print_ij<<<gridGPU, blockGPU>>>(
        fld_g,
        gd.istart, gd.iend,
        gd.jstart, gd.jend,
        gd.icells);
    cuda_check_error();
    cudaDeviceSynchronize();
}

template<typename TF>
void Boundary_surface_lsm<TF>::prepare_device(Thermo<TF>& thermo)
{
    auto& gd = grid.get_grid_data();
    auto& sgd = soil_grid.get_grid_data();

    // Prepare base boundary, for inflow profiles.
    Boundary<TF>::prepare_device(thermo);

    const int tf_memsize_ij  = gd.ijcells*sizeof(TF);
    const int int_memsize_ij = gd.ijcells*sizeof(int);
    const int float_memsize_mo_lut = nzL_lut*sizeof(float);

    // Surface layer / Monin-Obukhov:
    cuda_safe_call(cudaMalloc(&obuk_g,  tf_memsize_ij));
    cuda_safe_call(cudaMalloc(&ustar_g, tf_memsize_ij));

    z0m_g.allocate(gd.ijcells);
    z0h_g.allocate(gd.ijcells);

    dudz_mo_g.allocate(gd.ijcells);
    dvdz_mo_g.allocate(gd.ijcells);
    dbdz_mo_g.allocate(gd.ijcells);

    if (sw_constant_z0)
    {
        cuda_safe_call(cudaMalloc(&nobuk_g, int_memsize_ij));
        cuda_safe_call(cudaMalloc(&zL_sl_g, float_memsize_mo_lut));
        cuda_safe_call(cudaMalloc(&f_sl_g,  float_memsize_mo_lut));
    }

    // Land-surface:
    // 1. Init tiles:
    for (auto& tile : tiles)
        lsmk::init_tile(tile.second, gd.ijcells);

    // 2. Init 2D surface properties:
    cuda_safe_call(cudaMalloc(&gD_coeff_g, tf_memsize_ij));
    cuda_safe_call(cudaMalloc(&c_veg_g, tf_memsize_ij));
    cuda_safe_call(cudaMalloc(&lai_g, tf_memsize_ij));
    cuda_safe_call(cudaMalloc(&rs_veg_min_g, tf_memsize_ij));
    cuda_safe_call(cudaMalloc(&rs_soil_min_g, tf_memsize_ij));
    cuda_safe_call(cudaMalloc(&lambda_stable_g, tf_memsize_ij));
    cuda_safe_call(cudaMalloc(&lambda_unstable_g, tf_memsize_ij));
    cuda_safe_call(cudaMalloc(&cs_veg_g, tf_memsize_ij));

    if (sw_water)
    {
        cuda_safe_call(cudaMalloc(&water_mask_g, int_memsize_ij));
        cuda_safe_call(cudaMalloc(&t_bot_water_g, tf_memsize_ij));
    }

    cuda_safe_call(cudaMalloc(&interception_g, tf_memsize_ij));
    cuda_safe_call(cudaMalloc(&throughfall_g, tf_memsize_ij));
    cuda_safe_call(cudaMalloc(&infiltration_g, tf_memsize_ij));
    cuda_safe_call(cudaMalloc(&runoff_g, tf_memsize_ij));

    // 3. Init 3D soil properties:
    const int tf_memsize_ijk  = sgd.ncells*sizeof(TF);
    const int tf_memsizeh_ijk = sgd.ncellsh*sizeof(TF);
    const int int_memsize_ijk = sgd.ncells*sizeof(int);

    cuda_safe_call(cudaMalloc(&soil_index_g, int_memsize_ijk));
    cuda_safe_call(cudaMalloc(&diffusivity_g, tf_memsize_ijk));
    cuda_safe_call(cudaMalloc(&diffusivity_h_g, tf_memsizeh_ijk));
    cuda_safe_call(cudaMalloc(&conductivity_g, tf_memsize_ijk));
    cuda_safe_call(cudaMalloc(&conductivity_h_g, tf_memsizeh_ijk));
    cuda_safe_call(cudaMalloc(&source_g, tf_memsize_ijk));
    cuda_safe_call(cudaMalloc(&root_fraction_g, tf_memsize_ijk));

    // 4. Init lookup table with van Genuchten parameters:
    const int memsize_vg_lut = theta_res.size() * sizeof(TF);

    cuda_safe_call(cudaMalloc(&theta_res_g, memsize_vg_lut));
    cuda_safe_call(cudaMalloc(&theta_wp_g, memsize_vg_lut));
    cuda_safe_call(cudaMalloc(&theta_fc_g, memsize_vg_lut));
    cuda_safe_call(cudaMalloc(&theta_sat_g, memsize_vg_lut));

    cuda_safe_call(cudaMalloc(&gamma_theta_sat_g, memsize_vg_lut));

    cuda_safe_call(cudaMalloc(&vg_a_g, memsize_vg_lut));
    cuda_safe_call(cudaMalloc(&vg_l_g, memsize_vg_lut));
    cuda_safe_call(cudaMalloc(&vg_n_g, memsize_vg_lut));
    cuda_safe_call(cudaMalloc(&vg_m_g, memsize_vg_lut));

    cuda_safe_call(cudaMalloc(&kappa_theta_max_g, memsize_vg_lut));
    cuda_safe_call(cudaMalloc(&kappa_theta_min_g, memsize_vg_lut));
    cuda_safe_call(cudaMalloc(&gamma_theta_max_g, memsize_vg_lut));
    cuda_safe_call(cudaMalloc(&gamma_theta_min_g, memsize_vg_lut));
    cuda_safe_call(cudaMalloc(&gamma_T_dry_g, memsize_vg_lut));
    cuda_safe_call(cudaMalloc(&rho_C_g, memsize_vg_lut));

    // Copy data from host to device
    forward_device(thermo);
}

template<typename TF>
void Boundary_surface_lsm<TF>::forward_device(Thermo<TF>& thermo)
{
    auto& gd = grid.get_grid_data();
    auto& sgd = soil_grid.get_grid_data();

    const int tf_memsize_ij  = gd.ijcells*sizeof(TF);
    const int int_memsize_ij = gd.ijcells*sizeof(int);
    const int float_memsize_lut = nzL_lut*sizeof(float);

    // Surface layer / Monin-Obukhov:
    cuda_safe_call(cudaMemcpy(obuk_g,  obuk.data(),  tf_memsize_ij, cudaMemcpyHostToDevice));
    cuda_safe_call(cudaMemcpy(ustar_g, ustar.data(), tf_memsize_ij, cudaMemcpyHostToDevice));

    cuda_safe_call(cudaMemcpy(z0m_g, z0m.data(), tf_memsize_ij, cudaMemcpyHostToDevice));
    cuda_safe_call(cudaMemcpy(z0h_g, z0h.data(), tf_memsize_ij, cudaMemcpyHostToDevice));

    cuda_safe_call(cudaMemcpy(dudz_mo_g, dudz_mo.data(), tf_memsize_ij, cudaMemcpyHostToDevice));
    cuda_safe_call(cudaMemcpy(dvdz_mo_g, dvdz_mo.data(), tf_memsize_ij, cudaMemcpyHostToDevice));
    cuda_safe_call(cudaMemcpy(dbdz_mo_g, dbdz_mo.data(), tf_memsize_ij, cudaMemcpyHostToDevice));

    if (sw_constant_z0)
    {
        cuda_safe_call(cudaMemcpy(nobuk_g, nobuk.data(), int_memsize_ij, cudaMemcpyHostToDevice));
        cuda_safe_call(cudaMemcpy(zL_sl_g, zL_sl.data(), float_memsize_lut, cudaMemcpyHostToDevice));
        cuda_safe_call(cudaMemcpy(f_sl_g,  f_sl.data(),  float_memsize_lut, cudaMemcpyHostToDevice));
    }

    // Land-surface:
    // 1. Copy tiles:
    for (auto& tile : tiles)
        lsmk::forward_device_tile(tile.second, gd.ijcells);

    // 2. Copy 2D surface properties:
    cuda_safe_call(cudaMemcpy(gD_coeff_g, gD_coeff.data(), tf_memsize_ij, cudaMemcpyHostToDevice));
    cuda_safe_call(cudaMemcpy(c_veg_g, c_veg.data(), tf_memsize_ij, cudaMemcpyHostToDevice));
    cuda_safe_call(cudaMemcpy(lai_g, lai.data(), tf_memsize_ij, cudaMemcpyHostToDevice));
    cuda_safe_call(cudaMemcpy(rs_veg_min_g, rs_veg_min.data(), tf_memsize_ij, cudaMemcpyHostToDevice));
    cuda_safe_call(cudaMemcpy(rs_soil_min_g, rs_soil_min.data(), tf_memsize_ij, cudaMemcpyHostToDevice));
    cuda_safe_call(cudaMemcpy(lambda_stable_g, lambda_stable.data(), tf_memsize_ij, cudaMemcpyHostToDevice));
    cuda_safe_call(cudaMemcpy(lambda_unstable_g, lambda_unstable.data(), tf_memsize_ij, cudaMemcpyHostToDevice));
    cuda_safe_call(cudaMemcpy(cs_veg_g, cs_veg.data(), tf_memsize_ij, cudaMemcpyHostToDevice));

    if (sw_water)
    {
        cuda_safe_call(cudaMemcpy(water_mask_g, water_mask.data(), int_memsize_ij, cudaMemcpyHostToDevice));
        cuda_safe_call(cudaMemcpy(t_bot_water_g, t_bot_water.data(), tf_memsize_ij, cudaMemcpyHostToDevice));
    }

    cuda_safe_call(cudaMemcpy(interception_g, interception.data(), tf_memsize_ij, cudaMemcpyHostToDevice));
    cuda_safe_call(cudaMemcpy(throughfall_g, throughfall.data(), tf_memsize_ij, cudaMemcpyHostToDevice));
    cuda_safe_call(cudaMemcpy(infiltration_g, infiltration.data(), tf_memsize_ij, cudaMemcpyHostToDevice));
    cuda_safe_call(cudaMemcpy(runoff_g, runoff.data(), tf_memsize_ij, cudaMemcpyHostToDevice));

    // 3. Copy 3D soil properties:
    const int tf_memsize_ijk  = sgd.ncells*sizeof(TF);
    const int int_memsize_ijk = sgd.ncells*sizeof(int);

    cuda_safe_call(cudaMemcpy(soil_index_g, soil_index.data(), int_memsize_ijk, cudaMemcpyHostToDevice));
    cuda_safe_call(cudaMemcpy(diffusivity_g, diffusivity.data(), tf_memsize_ijk, cudaMemcpyHostToDevice));
    cuda_safe_call(cudaMemcpy(diffusivity_h_g, diffusivity_h.data(), tf_memsize_ijk, cudaMemcpyHostToDevice));
    cuda_safe_call(cudaMemcpy(conductivity_g, conductivity.data(), tf_memsize_ijk, cudaMemcpyHostToDevice));
    cuda_safe_call(cudaMemcpy(conductivity_h_g, conductivity_h.data(), tf_memsize_ijk, cudaMemcpyHostToDevice));
    cuda_safe_call(cudaMemcpy(source_g, source.data(), tf_memsize_ijk, cudaMemcpyHostToDevice));
    cuda_safe_call(cudaMemcpy(root_fraction_g, root_fraction.data(), tf_memsize_ijk, cudaMemcpyHostToDevice));

    // 4. Copy lookup table with van Genuchten parameters:
    const int memsize_vg_lut = theta_res.size() * sizeof(TF);

    cuda_safe_call(cudaMemcpy(theta_res_g, theta_res.data(), memsize_vg_lut, cudaMemcpyHostToDevice));
    cuda_safe_call(cudaMemcpy(theta_wp_g, theta_wp.data(), memsize_vg_lut, cudaMemcpyHostToDevice));
    cuda_safe_call(cudaMemcpy(theta_fc_g, theta_fc.data(), memsize_vg_lut, cudaMemcpyHostToDevice));
    cuda_safe_call(cudaMemcpy(theta_sat_g, theta_sat.data(), memsize_vg_lut, cudaMemcpyHostToDevice));

    cuda_safe_call(cudaMemcpy(gamma_theta_sat_g, gamma_theta_sat.data(), memsize_vg_lut, cudaMemcpyHostToDevice));

    cuda_safe_call(cudaMemcpy(vg_a_g, vg_a.data(), memsize_vg_lut, cudaMemcpyHostToDevice));
    cuda_safe_call(cudaMemcpy(vg_l_g, vg_l.data(), memsize_vg_lut, cudaMemcpyHostToDevice));
    cuda_safe_call(cudaMemcpy(vg_n_g, vg_n.data(), memsize_vg_lut, cudaMemcpyHostToDevice));
    cuda_safe_call(cudaMemcpy(vg_m_g, vg_m.data(), memsize_vg_lut, cudaMemcpyHostToDevice));

    cuda_safe_call(cudaMemcpy(kappa_theta_max_g, kappa_theta_max.data(), memsize_vg_lut, cudaMemcpyHostToDevice));
    cuda_safe_call(cudaMemcpy(kappa_theta_min_g, kappa_theta_min.data(), memsize_vg_lut, cudaMemcpyHostToDevice));
    cuda_safe_call(cudaMemcpy(gamma_theta_max_g, gamma_theta_max.data(), memsize_vg_lut, cudaMemcpyHostToDevice));
    cuda_safe_call(cudaMemcpy(gamma_theta_min_g, gamma_theta_min.data(), memsize_vg_lut, cudaMemcpyHostToDevice));
    cuda_safe_call(cudaMemcpy(gamma_T_dry_g, gamma_T_dry.data(), memsize_vg_lut, cudaMemcpyHostToDevice));
    cuda_safe_call(cudaMemcpy(rho_C_g, rho_C.data(), memsize_vg_lut, cudaMemcpyHostToDevice));
}

template<typename TF>
void Boundary_surface_lsm<TF>::backward_device(Thermo<TF>& thermo)
{
    auto& gd = grid.get_grid_data();

    const int tf_memsize_ij  = gd.ijcells*sizeof(TF);
//    const int int_memsize_ij = gd.ijcells*sizeof(int);

    // NOTE: only copy back the required/useful data...
    cuda_safe_call(cudaMemcpy(obuk.data(),  obuk_g,  tf_memsize_ij, cudaMemcpyDeviceToHost));
    cuda_safe_call(cudaMemcpy(ustar.data(), ustar_g, tf_memsize_ij, cudaMemcpyDeviceToHost));

    cuda_safe_call(cudaMemcpy(dudz_mo.data(), dudz_mo_g, tf_memsize_ij, cudaMemcpyDeviceToHost));
    cuda_safe_call(cudaMemcpy(dvdz_mo.data(), dvdz_mo_g, tf_memsize_ij, cudaMemcpyDeviceToHost));
    cuda_safe_call(cudaMemcpy(dbdz_mo.data(), dbdz_mo_g, tf_memsize_ij, cudaMemcpyDeviceToHost));

    // TODO: which fields are needed from the land-surface?
    // Nearly all tile fields are used in the statistics:
    for (auto& tile : tiles)
        lsmk::backward_device_tile(tile.second, gd.ijcells);
}

template<typename TF>
void Boundary_surface_lsm<TF>::clear_device(Thermo<TF>& thermo)
{
    //
    // De-llocate fields on GPU
    //
    cuda_safe_call(cudaFree(obuk_g));
    cuda_safe_call(cudaFree(ustar_g));

    if (sw_constant_z0)
    {
        cuda_safe_call(cudaFree(nobuk_g));
        cuda_safe_call(cudaFree(zL_sl_g));
        cuda_safe_call(cudaFree(f_sl_g));
    }

    // Land-surface:
    for (auto& tile : tiles)
        lsmk::clear_tile(tile.second);

    cuda_safe_call(cudaFree(gD_coeff_g));
    cuda_safe_call(cudaFree(c_veg_g));
    cuda_safe_call(cudaFree(lai_g));
    cuda_safe_call(cudaFree(rs_veg_min_g));
    cuda_safe_call(cudaFree(rs_soil_min_g));
    cuda_safe_call(cudaFree(lambda_stable_g));
    cuda_safe_call(cudaFree(lambda_unstable_g));
    cuda_safe_call(cudaFree(cs_veg_g));

    if (sw_water)
    {
        cuda_safe_call(cudaFree(water_mask_g));
        cuda_safe_call(cudaFree(t_bot_water_g));
    }

    cuda_safe_call(cudaFree(interception_g));
    cuda_safe_call(cudaFree(throughfall_g));
    cuda_safe_call(cudaFree(infiltration_g));
    cuda_safe_call(cudaFree(runoff_g));

    cuda_safe_call(cudaFree(soil_index_g));
    cuda_safe_call(cudaFree(diffusivity_g));
    cuda_safe_call(cudaFree(diffusivity_h_g));
    cuda_safe_call(cudaFree(conductivity_g));
    cuda_safe_call(cudaFree(conductivity_h_g));
    cuda_safe_call(cudaFree(source_g));
    cuda_safe_call(cudaFree(root_fraction_g));

    cuda_safe_call(cudaFree(theta_res_g));
    cuda_safe_call(cudaFree(theta_wp_g));
    cuda_safe_call(cudaFree(theta_fc_g));
    cuda_safe_call(cudaFree(theta_sat_g));

    cuda_safe_call(cudaFree(gamma_theta_sat_g));

    cuda_safe_call(cudaFree(vg_a_g));
    cuda_safe_call(cudaFree(vg_l_g));
    cuda_safe_call(cudaFree(vg_n_g));
    cuda_safe_call(cudaFree(vg_m_g));

    cuda_safe_call(cudaFree(kappa_theta_max_g));
    cuda_safe_call(cudaFree(kappa_theta_min_g));
    cuda_safe_call(cudaFree(gamma_theta_max_g));
    cuda_safe_call(cudaFree(gamma_theta_min_g));
    cuda_safe_call(cudaFree(gamma_T_dry_g));
    cuda_safe_call(cudaFree(rho_C_g));
}
#endif


#ifdef FLOAT_SINGLE
template class Boundary_surface_lsm<float>;
#else
template class Boundary_surface_lsm<double>;
#endif<|MERGE_RESOLUTION|>--- conflicted
+++ resolved
@@ -114,7 +114,7 @@
     TF* sw_up = radiation.get_surface_radiation_g("sw_up");
     TF* lw_dn = radiation.get_surface_radiation_g("lw_down");
     TF* lw_up = radiation.get_surface_radiation_g("lw_up");
-    
+
     // Get (near-) surface thermo.
     // Aarrghh, TODO: replace with `get_tmp_xy_g()......`.
     TF* T_bot = tmp1->flux_bot_g;
@@ -456,13 +456,8 @@
             cuda_check_error();
         }
 
-<<<<<<< HEAD
     // Calc MO gradients, for subgrid scheme
     bsk::calc_duvdz_mo_g<TF><<<grid_gpu_2d_gc, block_gpu_2d_gc>>>(
-=======
-    // Calc MO gaadients, for subgrid scheme
-    bsk::calc_duvdz_mo_g<<<grid_gpu_2d_gc, block_gpu_2d_gc>>>(
->>>>>>> 51616104
             dudz_mo_g, dvdz_mo_g,
             fields.mp.at("u")->fld_g,
             fields.mp.at("v")->fld_g,
@@ -1078,7 +1073,7 @@
     auto& gd = grid.get_grid_data();
 
     const int tf_memsize_ij  = gd.ijcells*sizeof(TF);
-//    const int int_memsize_ij = gd.ijcells*sizeof(int);
+    const int int_memsize_ij = gd.ijcells*sizeof(int);
 
     // NOTE: only copy back the required/useful data...
     cuda_safe_call(cudaMemcpy(obuk.data(),  obuk_g,  tf_memsize_ij, cudaMemcpyDeviceToHost));
@@ -1100,6 +1095,7 @@
     //
     // De-llocate fields on GPU
     //
+    // Monin-Obukhov stuff:
     cuda_safe_call(cudaFree(obuk_g));
     cuda_safe_call(cudaFree(ustar_g));
 
