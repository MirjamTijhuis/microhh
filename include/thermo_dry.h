--- conflicted
+++ resolved
@@ -45,12 +45,8 @@
     int init();
     int create();
     int exec();                ///< Add the tendencies belonging to the buoyancy.
-<<<<<<< HEAD
     int execstats();
-=======
-    int statsexec();
     int execcross();
->>>>>>> 6d9e52ec
 
     int checkthermofield(std::string name);
     int getthermofield(cfield3d *, cfield3d *, std::string name);
