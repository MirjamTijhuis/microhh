/*
 * MicroHH
 * Copyright (c) 2011-2015 Chiel van Heerwaarden
 * Copyright (c) 2011-2015 Thijs Heus
 * Copyright (c) 2014-2015 Bart van Stratum
 *
 * This file is part of MicroHH
 *
 * MicroHH is free software: you can redistribute it and/or modify
 * it under the terms of the GNU General Public License as published by
 * the Free Software Foundation, either version 3 of the License, or
 * (at your option) any later version.

 * MicroHH is distributed in the hope that it will be useful,
 * but WITHOUT ANY WARRANTY; without even the implied warranty of
 * MERCHANTABILITY or FITNESS FOR A PARTICULAR PURPOSE.  See the
 * GNU General Public License for more details.

 * You should have received a copy of the GNU General Public License
 * along with MicroHH.  If not, see <http://www.gnu.org/licenses/>.
 */

#ifndef PRES_4
#define PRES_4

#include "pres.h"
#include "defines.h"

#ifdef USECUDA
#include <cufft.h>
#endif

class Model;

class Pres4 : public Pres
{
  public:
    Pres4(Model *, Input *);
    ~Pres4();

    void init();
    void setValues();

    void exec(double);
    double checkDivergence();

<<<<<<< HEAD
#ifdef USECUDA
    int prepareDevice();
    int clearDevice();
#endif
=======
    #ifdef USECUDA
    void prepareDevice();
    void clearDevice();
    #endif
>>>>>>> 306b9c3f

  private:
    double *bmati, *bmatj;
    double *m1,*m2,*m3,*m4,*m5,*m6,*m7;

    #ifdef USECUDA
    double *bmati_g, *bmatj_g;
    double *m1_g,*m2_g,*m3_g,*m4_g,*m5_g,*m6_g,*m7_g;

    cufftDoubleComplex *ffti_complex_g, *fftj_complex_g; 
    cufftHandle iplanf, jplanf; 
    cufftHandle iplanb, jplanb; 
    #endif

    template<bool>
    void input(double * restrict, 
               double * restrict, double * restrict, double * restrict,
               double * restrict, double * restrict, double * restrict,
               double * restrict, double);

    void solve(double * restrict, double * restrict, double * restrict,
               double * restrict, double * restrict, double * restrict, double * restrict,
               double * restrict, double * restrict, double * restrict,
               double * restrict, double * restrict, double * restrict, double * restrict,
               double * restrict, double * restrict, double * restrict, double * restrict,
               double * restrict, double * restrict,
               int);

    template<bool>
    void output(double * restrict, double * restrict, double * restrict,
                double * restrict, double * restrict);

    void hdma(double * restrict, double * restrict, double * restrict, double * restrict,
              double * restrict, double * restrict, double * restrict, double * restrict,
              int);

    double calcDivergence(double * restrict, double * restrict, double * restrict, double * restrict);
};
#endif<|MERGE_RESOLUTION|>--- conflicted
+++ resolved
@@ -44,17 +44,10 @@
     void exec(double);
     double checkDivergence();
 
-<<<<<<< HEAD
-#ifdef USECUDA
-    int prepareDevice();
-    int clearDevice();
-#endif
-=======
     #ifdef USECUDA
     void prepareDevice();
     void clearDevice();
     #endif
->>>>>>> 306b9c3f
 
   private:
     double *bmati, *bmatj;
