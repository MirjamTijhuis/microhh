/*
 * MicroHH
 * Copyright (c) 2011-2013 Chiel van Heerwaarden
 * Copyright (c) 2011-2013 Thijs Heus
 *
 * This file is part of MicroHH
 *
 * MicroHH is free software: you can redistribute it and/or modify
 * it under the terms of the GNU General Public License as published by
 * the Free Software Foundation, either version 3 of the License, or
 * (at your option) any later version.

 * MicroHH is distributed in the hope that it will be useful,
 * but WITHOUT ANY WARRANTY; without even the implied warranty of
 * MERCHANTABILITY or FITNESS FOR A PARTICULAR PURPOSE.  See the
 * GNU General Public License for more details.

 * You should have received a copy of the GNU General Public License
 * along with MicroHH.  If not, see <http://www.gnu.org/licenses/>.
 */

#ifndef THERMO
#define THERMO

// forward declarations to speed up build time
class cmaster;
class cgrid;
class cfields;

class cthermo
{
  public:
    cthermo(cmodel *);
    virtual ~cthermo();
    virtual int readinifile(cinput *);
    virtual int init();
    virtual int exec();
    virtual int create(cinput *);

<<<<<<< HEAD
    // interfacint functions to get buoyancy properties from other classes
    // virtual int getbuoyancy(cfield3d *, cfield3d *);
    // virtual int getN2(cfield3d *, cfield3d *);       ///< Compute the buoyancy for usage in another routine.
    virtual int getbuoyancysurf(cfield3d *);
    virtual int getbuoyancyfluxbot(cfield3d *);
    //virtual int getbuoyancy(cfield3d *, cfield3d *);
=======
    // interfacing functions to get buoyancy properties from other classes
>>>>>>> 244f024f
    virtual int checkthermofield(std::string name);
    virtual int getthermofield(cfield3d *, cfield3d *, std::string name);
    virtual int getbuoyancysurf(cfield3d *);
    virtual int getbuoyancyfluxbot(cfield3d *);

    std::string getname();
    virtual int getprogvars(std::vector<std::string> *);

  protected:
    cgrid   *grid;
    cfields *fields;
    cmaster *master;

    std::string swthermo;
};
#endif<|MERGE_RESOLUTION|>--- conflicted
+++ resolved
@@ -37,23 +37,14 @@
     virtual int exec();
     virtual int create(cinput *);
 
-<<<<<<< HEAD
-    // interfacint functions to get buoyancy properties from other classes
-    // virtual int getbuoyancy(cfield3d *, cfield3d *);
-    // virtual int getN2(cfield3d *, cfield3d *);       ///< Compute the buoyancy for usage in another routine.
-    virtual int getbuoyancysurf(cfield3d *);
-    virtual int getbuoyancyfluxbot(cfield3d *);
-    //virtual int getbuoyancy(cfield3d *, cfield3d *);
-=======
     // interfacing functions to get buoyancy properties from other classes
->>>>>>> 244f024f
     virtual int checkthermofield(std::string name);
     virtual int getthermofield(cfield3d *, cfield3d *, std::string name);
     virtual int getbuoyancysurf(cfield3d *);
     virtual int getbuoyancyfluxbot(cfield3d *);
+    virtual int getprogvars(std::vector<std::string> *);
 
     std::string getname();
-    virtual int getprogvars(std::vector<std::string> *);
 
   protected:
     cgrid   *grid;
