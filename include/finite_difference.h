--- conflicted
+++ resolved
@@ -38,11 +38,7 @@
             return 0.5 * (a + b);
         }
 
-<<<<<<< HEAD
-        CUDA_MACRO inline double interp24(const double a, const double b, const double c, const double d)
-=======
         CUDA_MACRO inline double interp22(const double a, const double b, const double c, const double d)
->>>>>>> 0b673c2e
         {
             return 0.25 * (a + b + c + d);
         }
