--- conflicted
+++ resolved
@@ -41,21 +41,12 @@
     int exec();                                          ///< Execute the advection scheme.
 
   private:
-<<<<<<< HEAD
-    double calccfl(double *, double *, double *, double *, double);         ///< Calculate the CFL number.
-    int advecu(double *, double *, double *, double *, double *);           ///< Calculate longitudinal velocity advection.
-    int advecv(double *, double *, double *, double *, double *);           ///< Calculate latitudinal velocity advection.
-    int advecw(double *, double *, double *, double *, double *);           ///< Calculate vertical velocity advection.
-    int advecs(double *, double *, double *, double *, double *, double *); ///< Calculate scalar advection.
-=======
     double calccfl(double *, double *, double *, double *, double); ///< Calculate the CFL number.
 
     int advecu(double *, double *, double *, double *, double *, double *, double *);           ///< Calculate longitudinal velocity advection.
     int advecv(double *, double *, double *, double *, double *, double *, double *);           ///< Calculate latitudinal velocity advection.
     int advecw(double *, double *, double *, double *, double *, double *, double *);           ///< Calculate vertical velocity advection.
     int advecs(double *, double *, double *, double *, double *, double *, double *, double *); ///< Calculate scalar advection.
-
->>>>>>> fa7249d0
     inline double interp2(const double, const double); ///< 2nd order interpolation function.
 };
 #endif