--- conflicted
+++ resolved
@@ -7,6 +7,11 @@
 from multiprocessing import Pool
 
 def convert_to_nc(variables):
+for time in range(starttime,endtime, sampletime):
+    otime = int(round(time / 10**iotimeprec))
+    if not glob.glob('*.{0:07d}'.format(otime))
+        endtime = time - sampletime
+        break
     # Loop over the different variables and crosssections
     for variable in variables:
         for mode in modes:
@@ -134,15 +139,9 @@
 # End option parsing
 
 # Calculate the number of iterations
-<<<<<<< HEAD
-for time in range(starttime,endtime, sampletime):
-    otime = int(round(time / 10**iotimeprec))
-    if not glob.glob('*.{0:07d}'.format(otime))
-=======
 for time in np.arange(starttime,endtime, sampletime):
     otime = int(round(time / 10**iotimeprec))
     if not glob.glob('*.{0:07d}'.format(otime)):
->>>>>>> 1770936d
         endtime = time - sampletime
         break
 niter = int((endtime-starttime) / sampletime + 1)
